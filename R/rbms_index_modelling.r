##==========================================
## Name Convention in the rbms package
##
##      FUNCTION: ts_snake_function()
##      ARGUMENT: CamelNotation
##      OBJECT: object_snake_name
##      VARIABLE NAME: UPPER_CASE
##
##      Date:   02.01.2018
##      Update:   22.04.2021
##
##==========================================


#' fit_gam
#' fit a Generalized Additive Model to butterfly count data along a temporal variable and accounting for site effect when multiple are available.
#' @param dataset_y data.table Filtered butterfly counts for species x over year y over all sites.
#' @param NbrSample integer Inherited from \link{flight_curve}, default=100.
#' @param GamFamily string Inherited from \link{flight_curve}, default='poisson', but can be 'nb' or 'quasipoisson'.
#' @param MaxTrial integer Inherited from \link{flight_curve}, default=3.
#' @param SpeedGam logical to use the \link[mgcv]{bam} method instead of the \link[mgcv]{gam} method.
#' @param OptiGam logical Set if the \link[mgcv]{bam} method should be used, default instead of the default \link[mgcv]{gam} method.
#' @param TimeUnit character The time-step for which the spline should be computed, 'd' day or 'w' week.
#' @param MultiVisit string Function to apply for summarising multiple counts within a time unit, 'max' or 'mean' (default).
#' @param weekday Integer for selected day of the week for weekly summary, default is 3 (Wednesday). [1-7] where 1 = Monday.
#' @param mod_form string with formula to be passed to the gam model, default null.
#' @param tp_col string or vector of string with additional variable used in the gam model, default null.
#' @param verbose a logical indicating if some “progress report” should be given. 
#' @param ... Additional parameters passed to gam or bam function from the \link[mgcv]{gam} package.
#' @return A list with three objects, i) **f_curve**: a data.table with the flight curve \code{f_curve} with expected relative abundance, normalize to sum to one over a full season,
#'         ii) **f_model**: the resulting gam model \code{f_model} fitted on the count data and iii) **f_data**: a data.table with the data used to fit the GAM model. This is provide for one year 'y'.
#' @keywords gam
#' @seealso \link{flight_curve}, \link[mgcv]{gam}, \link[mgcv]{bam}
#' @author Reto Schmucki - \email{reto.schmucki@@mail.mcgill.ca}
#' @import data.table
#' @export fit_gam
#'

fit_gam <- function(dataset_y, NbrSample = NULL, GamFamily = 'poisson', MaxTrial = 4,
                    SpeedGam = TRUE, OptiGam = TRUE, ConLikelihood = TRUE,  TimeUnit = 'd', MultiVisit = 'mean',
<<<<<<< HEAD
                    weekday = 3, mod_form = NULL, tp_col = NULL, ...){
=======
                    mod_form = NULL, tp_col = NULL, verbose = TRUE, ...){
>>>>>>> e7ca9ae1

        check_package('data.table')
        tr <- 1
        gam_obj_site <- c()

        while((tr == 1 | inherits(gam_obj_site,"try-error")) & tr <= MaxTrial){

          if(!is.null(NbrSample)){
            if (dataset_y[, uniqueN(SITE_ID)] > NbrSample) {
                sp_data_all <- data.table::copy(dataset_y[SITE_ID %in% sample(unique(dataset_y[, SITE_ID]), NbrSample, replace = FALSE), ])
            } else {
                sp_data_all <- data.table::copy(dataset_y)
            }
          } else {
            sp_data_all <- data.table::copy(dataset_y)
          }

            if(isTRUE(OptiGam)){
                if(sp_data_all[, uniqueN(SITE_ID)] < 100){
                    SpeedGam <- FALSE
                }
            }

            gamMethod <-'gam()'
            if(isTRUE(SpeedGam)){
                gamMethod <- 'SpeedGAM [bam()]'
            }

            if(verbose){
              message(paste("Fitting the flight curve spline for species", as.character(sp_data_all$SPECIES[1]), "and year", sp_data_all$M_YEAR[1], "with",
                            sp_data_all[, uniqueN(SITE_ID)], "sites, using", gamMethod, ":", Sys.time(), "-> trial", tr))
            }

            if(is.null(mod_form)){
            mod_form <- as.formula(paste0("COUNT ~ s(", tp_col,", bs =\"cr\")", ifelse(sp_data_all[, uniqueN(SITE_ID)] > 1, "+ factor(SITE_ID)", "")))
            } else {
              mod_form <- as.formula(mod_form)
            }

              if(isTRUE(SpeedGam)){
                gam_obj_site <- try(mgcv::bam(mod_form, data=sp_data_all, family=GamFamily, ...), silent = TRUE)
              } else {
                gam_obj_site <- try(mgcv::gam(mod_form, data=sp_data_all, family=GamFamily, ...), silent = TRUE)
              }

          tr <- tr + 1

        }

<<<<<<< HEAD
        if (inherits(gam_obj_site, "try-error")) {
            print(paste("Error in fitting the GAM for species", as.character(sp_data_all$SPECIES[1]), "and year", sp_data_all$M_YEAR[1],
                    "; Model did not converge after", tr, "trials"))
=======
        if (class(gam_obj_site)[1] == "try-error") {
            if(verbose) {
              message(paste("Error in fitting the GAM for species", as.character(sp_data_all$SPECIES[1]), "and year", sp_data_all$M_YEAR[1],
                            "; Model did not converge after", tr, "trials"))
            }
>>>>>>> e7ca9ae1
            sp_data_all[, c("FITTED", "NM") := .(NA, NA)]
        } else {
            colnames <- names(sp_data_all)
            pred_data <- sp_data_all[, ..colnames]
            sp_data_all[, FITTED := mgcv::predict.gam(gam_obj_site, newdata = pred_data, type = "response")]
            sp_data_all[M_SEASON == 0L, FITTED := 0]

            if(sum(is.infinite(sp_data_all[, FITTED])) > 0){
                sp_data_all[, c("FITTED", "NM") := .(NA, NA)]
            } else {
                sp_data_all[, SITE_SUM := sum(FITTED), by = SITE_ID]
                sp_data_all[, NM := round(FITTED / SITE_SUM, 5)]
            }
        }

        sid_1 <- sp_data_all[, SITE_ID][1]
        f_curve <- data.table::copy(sp_data_all)
        
        ifelse(is.null(tp_col),
          f_curve <- f_curve[SITE_ID == sid_1, , c("COUNT", "SITE_ID","FITTED", "SITE_SUM") := NULL],
          f_curve <- f_curve[, c("SITE_SUM") := NULL])  
        # keep fitted values for testing against observed counts

        data.table::setkey(f_curve)

        sp_data_all[ , c("FITTED", "SITE_SUM", "NM") := NULL]

        f_curve_mod <- list(f_curve = f_curve, f_model = gam_obj_site, f_data = sp_data_all)

    return(f_curve_mod)
}


#' get_nm
#' Compute the normalized flight curve by fitting a spline in a Generalized Additive Model for one year 'y' to butterfly count data.
#' @param y integer Vector of years for which to compute the flight curve.
#' @param ts_season_count data.table Time-series of count and season information returned by \link{ts_monit_count_site}
#' @param MinVisit integer The minimum number of visits required for a site to be included in the computation, default=3.
#' @param MinOccur integer The minimum number of positive records (e.g. >= 1) observed over the year in a site default=2.
#' @param MinNbrSite integer The minimum number of sites required to compute the flight curve, default=1.
#' @param NbrSample integer Value inherited from \link{flight_curve}, when set to 'NULL' (default), all site are considered in the GAM model
#' @param GamFamily string Value inherited from \link{flight_curve}, default='poisson', but can be 'nb' or 'quasipoisson'.
#' @param MaxTrial integer Value inherited from \link{flight_curve}, default=3.
#' @param SpeedGam logical Set if the \link[mgcv]{bam} method should be used, default instead of the default \link[mgcv]{gam} method.
#' @param OptiGam logical Set the use the \link[mgcv]{bam} method when data are larger than 200 and gam for smaller datasets
#' @param TimeUnit character Time-step for which the spline should be computed, 'd' day or 'w' week.
#' @param MultiVisit string Function for summarising multiple counts within a time unit, 'max' or 'mean' (default).
#' @param weekday Integer for selected day of the week for weekly summary, default is 3 (Wednesday). [1-7] where 1 = Monday.
#' @param mod_form string with formula to be passed to the gam model, default null.
#' @param tp_col string or vector of string with additional variable used in the gam model, default null.
#' @param verbose a logical indicating if some “progress report” should be given. 
#' @param ... Additional parameters passed to gam or bam function from the \link[mgcv]{gam} package.
#' @return A list of lists, each list containing three objects, i) **f_curve**: a data.table with the flight curve \code{f_curve} with expected relative abundance, normalised to sum to one over a full season,
#'         ii) **f_model**: the resulting gam model \code{f_model} fitted on the count data and iii) **f_data**: a data.table with the data used to fit the GAM model. This is provided for all year provided in 'y'.
#' @keywords gam, spline
#' @seealso \link{flight_curve}, \link[mgcv]{gam}, \link[mgcv]{bam}
#' @author Reto Schmucki - \email{reto.schmucki@@mail.mcgill.ca}
#' @import data.table
#' @export get_nm
#'

get_nm <- function(y, ts_season_count, MinVisit, MinOccur, MinNbrSite, NbrSample, GamFamily, MaxTrial, 
<<<<<<< HEAD
                  SpeedGam, OptiGam, TimeUnit, MultiVisit, weekday, mod_form, tp_col, ...){
=======
                  SpeedGam, OptiGam, TimeUnit, MultiVisit, mod_form, tp_col, verbose = TRUE, ...){
>>>>>>> e7ca9ae1

  dataset_y <- ts_season_count[as.integer(M_YEAR) == y, ]
  visit_occ_site <- unique(dataset_y[!is.na(COUNT) & ANCHOR == 0L, visitN := .N, by = SITE_ID][
                                  !is.na(COUNT) & ANCHOR == 0L & COUNT > 0, occurN := .N, by=SITE_ID][
                                  !is.na(COUNT) & ANCHOR == 0L, ][order(SITE_ID), .(SITE_ID, occurN, visitN)])

  dataset_y <- data.table::copy(dataset_y[SITE_ID %in% 
                                  visit_occ_site[visitN >= MinVisit & occurN >= MinOccur, SITE_ID], ][,
                                  visitN := NULL][, occurN := NULL])
  if(is.null(tp_col)){
    if(TimeUnit == 'd'){
      tp_col <- "trimDAYNO"
    } else {
      tp_col <- "trimWEEKNO"
    }
  }else{
    tp_col <- tp_col
  }

  if(dataset_y[, uniqueN(SITE_ID)] < MinNbrSite){

    f_curve  <- unique(ts_season_count[as.integer(M_YEAR) == y, ][ , SITE_ID := NULL][, COUNT := NULL])[, NM := NA]
    f_curve_mod <- list(f_curve=f_curve[order(get(tp_col)),], f_model=list(NA), f_data=data.table(NA))
<<<<<<< HEAD
    print(paste("You have not enough sites with observations for estimating the flight curve for species", 
                as.character(ts_season_count$SPECIES[1]), "in", unique(ts_season_count[as.integer(M_YEAR) == y, M_YEAR])))
  
  } else {
    f_curve_mod <- fit_gam(dataset_y, NbrSample = NbrSample, GamFamily = GamFamily, MaxTrial = MaxTrial,
                          SpeedGam = SpeedGam, OptiGam = OptiGam, TimeUnit = TimeUnit, MultiVisit = MultiVisit, weekday = weekday,
                          mod_form = mod_form, tp_col = tp_col, ...)
=======
    if(verbose){
      message(paste("You have not enough sites with observations for estimating the flight curve for species", 
                    as.character(ts_season_count$SPECIES[1]), "in", unique(ts_season_count[as.integer(M_YEAR) == y, M_YEAR])))
    }
  } else {
    f_curve_mod <- fit_gam(dataset_y, NbrSample = NbrSample, GamFamily = GamFamily, MaxTrial = MaxTrial,
                          SpeedGam = SpeedGam, OptiGam = OptiGam, TimeUnit = TimeUnit, MultiVisit = MultiVisit,
                          mod_form = mod_form, tp_col = tp_col, verbose = verbose,...)
>>>>>>> e7ca9ae1
  }
  return(f_curve_mod)
}


#' flight_curve
#' Compute the annual flight curve from butterfly count data collated across sites.
#' @param ts_season_count data.table Time-series of counts and season information returned by \link{ts_monit_count_site}
#' @param NbrSample integer The maximum number of sites to use for computing the flight curve, default=100.
#' @param MinVisit integer The minimum number of visits required for a site to be included, default=3.
#' @param MinOccur integer The minimum number of positive records (e.g. >= 1) required in one year for a site to be included, default=2.
#' @param MinNbrSite integer The minimum number of sites required to compute a flight curve, default=1.
#' @param MaxTrial integer The maximum number of trials for model convergence, default=3.
#' @param GamFamily string The distribution of the error term used in the GAM, default='poisson', but can be the negative-binomial 'nb' or 'quasipoisson'.
#' @param CompltSeason Logical to restrict computation of flight curve for years where the complete season has been sampled, default=TRUE.
#' @param SelectYear integer Select a specific year to compute the flight curve, default=NULL.
#' @param SpeedGam Logical Set if the \link[mgcv]{bam} method should be used, default instead of the default \link[mgcv]{gam} method.
#' @param OptiGam Logical Set the use of the \link[mgcv]{bam} method when data are larger than 200 and gam for smaller datasets
#' @param KeepModel Logical to keep model output in a list object named \code{flight_curve_model}.
#' @param KeepModelData Logical to keep the data used for the GAM.
#' @param TimeUnit character The time-step for which the spline should be computed, 'd' day or 'w' week.
#' @param MultiVisit string Function to apply for summarising multiple counts within a time unit, 'max' or 'mean' (default).
#' @param weekday Integer for selected day of the week for weekly summary, default is 3 (Wednesday). [1-7] where 1 = Monday.
#' @param mod_form string with formula to be passed to the gam model, default null.
#' @param tp_col string or vector of string with additional variable used in the gam model, default null.
#' @param verbose a logical indicating if some “progress report” should be given. 
#' @param ... Additional parameters passed to gam or bam function from the \link[mgcv]{gam} package.
#' @return A list with three objects, i) **pheno**: a vector with annual flight curves \code{f_pheno} with expected relative abundance, normalize to sum to one over a full season,
#'         ii) **model**: a list of the resulting gam models \code{f_model} fitted on the count data for each year and iii) **data**: a data.table with the data used to fit the GAM model.
#' @keywords gam, flight curve
#' @seealso \link{fit_gam}
#' @seealso \link[mgcv]{gam}
#' @seealso \link[mgcv]{bam}
#' @author Reto Schmucki - \email{reto.schmucki@@mail.mcgill.ca}
#' @import data.table
#' @export flight_curve
#'

flight_curve <- function(ts_season_count, NbrSample = 100, MinVisit = 3, MinOccur = 2, MinNbrSite = 1, MaxTrial = 3,
                         GamFamily = 'poisson', CompltSeason = TRUE, SelectYear = NULL, SpeedGam = TRUE,
                         OptiGam = TRUE, KeepModel = TRUE, KeepModelData = TRUE, TimeUnit = 'd', 
<<<<<<< HEAD
                         MultiVisit = "mean", weekday = 3, mod_form = NULL, tp_col = NULL, ...) {
=======
                         MultiVisit = "mean", mod_form = NULL, tp_col = NULL, verbose = TRUE, ...) {
>>>>>>> e7ca9ae1

        check_package('data.table')

        names(ts_season_count) <- toupper(names(ts_season_count))
        if(!is.null(tp_col)){ 
          tp_col <- toupper(tp_col)
        }

        col_name <- c("COMPLT_SEASON", "M_YEAR", "SITE_ID", "SPECIES", "DATE", "WEEK", "WEEK_DAY", "DAY_SINCE", "WEEK_SINCE", "M_SEASON", "COUNT", "ANCHOR")
        check_names(ts_season_count, ifelse(is.null(tp_col), col_name, c(col_name, tp_col)))

        if(isTRUE(CompltSeason)){
            ts_season_count <- ts_season_count[COMPLT_SEASON == 1, ]
        }

        if(is.null(SelectYear)){
            year_series <- ts_season_count[!is.na(COUNT) & ANCHOR != 1, unique(as.integer(M_YEAR))]
        } else {
            year_series <- ts_season_count[!is.na(COUNT) & ANCHOR != 1, ][M_YEAR %in% SelectYear, unique(as.integer(M_YEAR))]
        }

        if(length(year_series) == 0) stop(paste0(" No count data found for year ", SelectYear))

        if(!is.null(tp_col)){
          if(!all(tp_col %in% col_name)){
          if(TimeUnit == 'd'){
            ts_season_count_tp_col <- unique(ts_season_count[ , c(c("SPECIES", "SITE_ID", "DAY_SINCE"), tp_col), with = FALSE])
            setkey(ts_season_count_tp_col, SPECIES, SITE_ID, DAY_SINCE)
          }else{
            ## compute mean weekly value for tp_col (temporal variable column) if TimeUnit is week
            ts_season_count_m <- ts_season_count[, lapply(.SD, mean, na.rm = TRUE), by = .(SPECIES, SITE_ID, WEEK_SINCE), .SDcols = tp_col]
            ts_season_count_tp_col <- unique(ts_season_count_m[ , c(c("SPECIES", "SITE_ID", "WEEK_SINCE"), tp_col), with = FALSE])
            setkey(ts_season_count_tp_col, SPECIES, SITE_ID, WEEK_SINCE)
          }
          }
        }

        ts_season_count <- day_week_summary(ts_season_count, MultiVisit = MultiVisit, TimeUnit = TimeUnit, weekday = weekday)

        if(!is.null(tp_col)){
          if(!all(tp_col %in% col_name)){
            ifelse(TimeUnit == 'd', setkey(ts_season_count, SPECIES, SITE_ID, DAY_SINCE), setkey(ts_season_count, SPECIES, SITE_ID, WEEK_SINCE))
            ts_season_count <- merge(ts_season_count, ts_season_count_tp_col, all.x = TRUE)
          }
        }

        result_fc <- lapply(year_series, get_nm, ts_season_count = ts_season_count, MinVisit = MinVisit, MinOccur = MinOccur, MinNbrSite = MinNbrSite,
                                                  NbrSample = NbrSample, GamFamily = GamFamily, MaxTrial = MaxTrial, SpeedGam = SpeedGam,
<<<<<<< HEAD
                                                  OptiGam = OptiGam, TimeUnit = TimeUnit, MultiVisit = MultiVisit, weekday = weekday, mod_form = mod_form,
                                                  tp_col = tp_col, ...) 
=======
                                                  OptiGam = OptiGam, TimeUnit = TimeUnit, MultiVisit = MultiVisit, mod_form = mod_form,
                                                  tp_col = tp_col, verbose = verbose, ...) 
>>>>>>> e7ca9ae1

        result_fcurve <- data.table::rbindlist(lapply(result_fc, function(x) x$f_curve), fill = TRUE)
        result_fdata <- data.table::rbindlist(lapply(result_fc, function(x) x$f_data), fill = TRUE)
        result_fmodel <- lapply(result_fc, function(x) x$f_model)

        if(!isTRUE(KeepModelData) & !isTRUE(KeepModel)){
          result_fc <- list(pheno = result_fcurve)
        }

        if(!isTRUE(KeepModelData) & isTRUE(KeepModel)){
          result_fc <- list(pheno = result_fcurve, model = result_fmodel)
        }

        if(isTRUE(KeepModelData) & isTRUE(KeepModel)){
          result_fc <- list(pheno = result_fcurve, model = result_fmodel, data = result_fdata)
        }
    class(result_fc) <- "pheno_curve"
    return(result_fc)
}


#' get_nny
#' find the nearest year with a computed flight curve
#' @param x integer Year for which to find the nearest flight curve.
#' @param y vector Years with available flight curve.
#' @return z integer The value of the nearest year with flight curve.
#' @keywords flight curve
#' @seealso \link{check_pheno}
#' @author Reto Schmucki - \email{reto.schmucki@@mail.mcgill.ca}
#' @import data.table
#' @export check_pheno
#'

get_nny <- function(x, y) {
      z <- which.min(abs(x - y))
      if(length(z) > 1)
      z <- sample(z, 1)
      return(z)
      }


#' check_pheno
#' Check for the flight curve of a specific year. If the specific year is missing, use the nearest year available within a 5-year period to impute missing count. Function used in \link{impute_count}.
#' @param sp_count_flight data.table Object with the flight curve, relative abundance (NM), for a specific year.
#' @param ts_flight_curve data.table Object with the all flight curves and relative abundance (NM) for the years available for the search as returned by \link{flight_curve}.
#' @param YearCheck integer or vector Year to check for nearest flight curve, set internally in \link{impute_count}.
#' @param YearLimit integer Define the span of years (+/- number of year) to look for a flight curve, if NULL no restriction is set.
#' @param TimeUnit character The time-step for which the spline should be computed, 'd' day or 'w' week.
#' @param verbose a logical indicating if some “progress report” should be given. 
#' @return A data.table with time-series of the expected relative abundance of butterfly count per day (NM) for the year or the nearest year where
#'         phenology is available.
#' @keywords flight curve
#' @seealso \link{impute_count}, \link{flight_curve}
#' @author Reto Schmucki - \email{reto.schmucki@@mail.mcgill.ca}
#' @import data.table
#' @export check_pheno
#'

check_pheno <- function(sp_count_flight, ts_flight_curve, YearCheck, YearLimit, TimeUnit, verbose = TRUE){

       sp_count_flight_y <- sp_count_flight[M_YEAR == YearCheck, ]

       if(any(!is.na(ts_flight_curve[!is.na(NM), .N, by = M_YEAR]$N)) == 0){
            warning("No flight curve available for this species!")
        }

        if(TimeUnit == 'd'){
            tp_col <- "trimDAYNO"
        } else {
            tp_col <- "trimWEEKNO"
        }

        fcol <- c("M_YEAR", tp_col, "NM")

        count_y <- as.integer(as.character(unique(sp_count_flight_y[ , M_YEAR])))
        fc_y <- as.integer(as.character(unique(ts_flight_curve[!is.na(NM), M_YEAR])))
        fc_year <- fc_y[unlist(lapply(count_y, get_nny, y = fc_y))]

        alt_flight <- unique(ts_flight_curve[as.integer(as.character(M_YEAR)) == fc_year, fcol, with = FALSE])

        if(is.null(YearLimit)){
          warning(paste("We used the flight curve of", alt_flight[1, M_YEAR], "to compute abundance indices for year", sp_count_flight_y[1, M_YEAR, ]))
          data.table::setnames(alt_flight, 'NM', 'NMnew')
          alt_flight[, M_YEAR := NULL]
          data.table::setkeyv(sp_count_flight_y, tp_col)
          data.table::setkeyv(alt_flight, tp_col)
          sp_count_flight_y <- merge(sp_count_flight_y, alt_flight, by=tp_col, all.x=TRUE)
          sp_count_flight_y[, NM := NMnew][, NMnew := NULL]
        } else {
          if(abs(count_y - fc_year) > YearLimit){
            if(verbose){
              message(paste("No reliable flight curve available within a ",YearLimit," year horizon of", sp_count_flight_y[1, M_YEAR, ]))
            }
          } else {
            warning(paste("We used the flight curve of", alt_flight[1, M_YEAR], "to compute abundance indices for year", sp_count_flight_y[1, M_YEAR, ]))
            data.table::setnames(alt_flight, 'NM', 'NMnew')
            alt_flight[, M_YEAR := NULL]
            data.table::setkeyv(sp_count_flight_y, tp_col)
            data.table::setkeyv(alt_flight, tp_col)
            sp_count_flight_y <- merge(sp_count_flight_y, alt_flight, by=tp_col, all.x=TRUE)
            sp_count_flight_y[, NM := NMnew][, NMnew := NULL]
          }
       }

      return(sp_count_flight_y)

    }


#' impute_count
#' @param ts_season_count data.table Time-series of counts for a specific species across all sites as returned by \link{ts_monit_count_site}.
#' @param ts_flight_curve pheno_curve class object or data.table with light curves and relative abundances (NM) for a specific species as returned by \link{flight_curve}.
#' @param TimeUnit character The time-step for which the spline should be computed, 'd' day or 'w' week.
#' @param MultiVisit string Function to apply for summarising multiple counts within a time unit, 'max' or 'mean' (default).
#' @param weekday Integer for selected day of the week for weekly summary, default is 3 (Wednesday). [1-7] where 1 = Monday.
#' @param sp integer or string Species ID or name.
#' @param YearLimit integer Define the span of years (+/- number of year) to look for a flight curve, if NULL no restriction is set.
#' @param SelectYear integer Select a specific year to compute the flight curve, default=NULL.
#' @param CompltSeason logical Restrict computation of flight curve for years where the complete season was sampled, default=TRUE.
#' @param verbose a logical indicating if some “progress report” should be given. 
#' @return A data.table based on the entry count data, augmented with site indices 'SINDEX' and imputed weekly count 'IMPUTED_COUNT'.
#' @details Site indices can be extracted from the data.table returned by this function. The site index is currently computed by adjusting the count by the proportion of the flight curve covered by the visits.
#' @keywords site index, flight curve
#' @seealso \link{flight_curve}
#' @author Reto Schmucki - \email{reto.schmucki@@mail.mcgill.ca}
#' @import data.table
#' @export impute_count
#'

<<<<<<< HEAD
impute_count <- function(ts_season_count, ts_flight_curve, TimeUnit = 'd', MultiVisit = 'mean', weekday = 3,
                         sp = NULL, YearLimit= NULL, SelectYear = NULL, CompltSeason = TRUE){
=======
impute_count <- function(ts_season_count, ts_flight_curve, TimeUnit = 'd', MultiVisit = 'mean', 
                         sp = NULL, YearLimit= NULL, SelectYear = NULL, CompltSeason = TRUE, verbose = TRUE){
>>>>>>> e7ca9ae1

        check_package('data.table')

        if(!is.null(SelectYear)){
          ts_season_count <- ts_season_count[M_YEAR == SelectYear, ]
        }

        if(!is.null(sp)){
          ts_season_count <- ts_season_count[SPECIES == sp, ]
        }

        if(!ts_season_count$SPECIES[1] %in% unique(ts_flight_curve$SPECIES)){
            stop('Species in count data must be in the flight curve data!')
        }

        if(TimeUnit == 'd'){
            tp_col <- "trimDAYNO"
        } else {
            tp_col <- "trimWEEKNO"
        }

        if(inherits(ts_flight_curve, "pheno_curve")){
          ts_flight_curve <- ts_flight_curve$pheno
        }
        
        ts_season_count <- day_week_summary(ts_season_count, MultiVisit = MultiVisit, TimeUnit = TimeUnit, weekday = weekday)

        ts_season_count$M_YEAR <- as.integer(as.character(ts_season_count$M_YEAR))
        ts_flight_curve$M_YEAR <- as.integer(as.character(ts_flight_curve$M_YEAR))

        keycol <- c("SPECIES", "M_YEAR", tp_col)
        data.table::setkeyv(ts_season_count, keycol)
        data.table::setkeyv(ts_flight_curve, keycol)
        mcol <- c(keycol, "NM")

        sp_count_flight <- merge(ts_season_count, ts_flight_curve[!duplicated(ts_flight_curve[, mcol, with = FALSE]), mcol, with = FALSE], all.x=TRUE)

        YearCheck <- as.integer(as.character(unique(sp_count_flight[ is.na(NM), M_YEAR])))

        if(length(YearCheck) > 0){
          a <- lapply(YearCheck, check_pheno, sp_count_flight=sp_count_flight, ts_flight_curve=ts_flight_curve, YearLimit=YearLimit, TimeUnit = TimeUnit,
                      verbose = verbose)
          a_rb <- data.table::rbindlist(a, use.names = TRUE, fill = TRUE)
          sp_count_flight <- rbind(a_rb, sp_count_flight[!M_YEAR %in% a_rb[!is.na(NM), .N, by= M_YEAR][N>0, M_YEAR], ], use.names = TRUE, fill=TRUE)
        }

        total_count <- sp_count_flight[M_SEASON != 0 , sum(COUNT, na.rm = TRUE), by = .(M_YEAR, SITE_ID)][, TOTAL_COUNT := V1][, V1 := NULL]
        total_nm <- sp_count_flight[M_SEASON != 0 & !is.na(COUNT) , sum(NM, na.rm = TRUE), by = .(M_YEAR, SITE_ID)][, TOTAL_NM := V1][, V1 := NULL]
        setkey(total_count, M_YEAR, SITE_ID)
        setkey(total_nm, M_YEAR, SITE_ID)
        setkey(sp_count_flight, M_YEAR, SITE_ID)

        sp_count_flight <- merge(sp_count_flight, merge(total_count, total_nm, all.x=TRUE)[, SINDEX := TOTAL_COUNT / TOTAL_NM], all.x = TRUE)
        sp_count_flight[, IMPUTED_COUNT:= COUNT][M_SEASON != 0 & is.na(COUNT), IMPUTED_COUNT := as.integer(round(SINDEX*NM))]

        if(TimeUnit == 'd') {
          sp_count_flight[ , SINDEX := SINDEX / 7]
          week_count <- unique(sp_count_flight[M_SEASON != 0 & !is.na(COUNT), .(M_YEAR, SITE_ID, WEEK)])[ , WEEK_COUNT := 1]
          setkey(week_count, SITE_ID, M_YEAR, WEEK)
          setkey(sp_count_flight, SITE_ID, M_YEAR, WEEK)
          sp_count_flight <- merge(sp_count_flight, week_count, all.x = TRUE)
          sp_count_flight[ , WEEK_NM := mean(NM * WEEK_COUNT, na.rm = TRUE), by = .(M_YEAR, SITE_ID, WEEK)][ ,
                                             TOTAL_NM := sum(WEEK_NM, na.rm=TRUE), by = .(M_YEAR, SITE_ID)][ , WEEK_NM := NULL][, WEEK_COUNT := NULL]
        }

     return(sp_count_flight)
  }


#' site_index
#' Extract abundance indices per site and year based on flight curve imputation.
#' @param butterfly_count data.table Observed and imputed weekly or daily counts and the estimated total counts (SINDEX) computed by the function impute_count().
#' @param MinFC numeric Value between 0 and 1 to define the threshold for the proportion of the flight curve covered by the visits, if NULL all site-year available indices are returned.
#' @return data.table Estimated annual abundance index and the proportion of the flight curve covered by the visit - total weekly or daily count over the entire monitoring season.
#' @keywords butterfly count
#' @seealso \link{impute_count}, \link{flight_curve}
#' @author Reto Schmucki - \email{reto.schmucki@@mail.mcgill.ca}
#' @import data.table
#' @export site_index
#'

site_index <- function(butterfly_count, MinFC = NULL){

      if(is.null(MinFC)){
        sindex <- unique(butterfly_count[!is.na(SINDEX), .(SPECIES, SITE_ID, M_YEAR, TOTAL_NM, SINDEX)])
      } else {
        if(!MinFC >= 0 & MinFC <= 1) stop('MinFC must be between 0 and 1, or NULL')
        sindex <- unique(butterfly_count[!is.na(SINDEX) & TOTAL_NM >= MinFC, .(SPECIES, SITE_ID, M_YEAR, TOTAL_NM, SINDEX)])
      }

    return(sindex)
}


#' collated_index_old
#' compute a collated index from the site indices, using a Generalized Linear Model.
#' @param site_indices data.table or data.frame with site indices per year and proportion of flight curve covered by the monitoring.
#' @param GlmWeight vector of weight used in the GLM.
#' @param GlmFamily family used for the GLM model.
#' @return a list of three objects, a vector of site, a glm model object, and a vector of collated indices per year.
#' @keywords annual index
#' @seealso \link{impute_count}, \link{flight_curve}
#' @author Reto Schmucki - \email{reto.schmucki@@mail.mcgill.ca}
#' @import data.table
#' @export collated_index_old
#'

collated_index_old <- function(site_indices, GlmWeight = NULL, GlmFamily = poisson()){
      
      site_indices <- setDT(site_indices)

      if(is.null(GlmWeight)){
        col_mod <- try(speedglm::speedglm(round(SINDEX) ~ factor(M_YEAR) + factor(SITE_ID) - 1, data = site_indices, family = GlmFamily), silent = TRUE)
      } else {
        col_mod <- try(speedglm::speedglm(round(SINDEX) ~ factor(M_YEAR) + factor(SITE_ID) - 1, data = site_indices, family = GlmFamily, weigth = GlmWeight), silent = TRUE)
      }

      if(class(col_mod)[1] == "try-error"){
        if(is.null(GlmWeight)){
          col_mod <- try(glm(round(SINDEX) ~ factor(M_YEAR) + factor(SITE_ID) - 1, data = site_indices, family = GlmFamily), silent = TRUE)
        } else {
          col_mod <- try(glm(round(SINDEX) ~ factor(M_YEAR) + factor(SITE_ID) - 1, data = site_indices, family = GlmFamily, weigth = GlmWeight), silent = TRUE)
        }
      }

      if(class(col_mod)[1] == "try-error") stop('Unable to fit GLM to estimate a collated index')

      yr_coefs = coef(summary(col_index))
      res <- yr_coefs[grepl("M_YEAR",row.names(yr_coefs)), c("Estimate","Std. Error")]

      res <- list(site = site_indices$SITE_ID, glm_model = col_mod, collated_index = res)

    return(res)
}

#' collated_index
#' compute a collated index from the site indices, using a Generalized Linear Model.
#' @param data data.table or data.frame Site indices per year and proportion of flight curve covered by the monitoring.
#' @param s_sp string Species name to be found in the data.
#' @param sindex_value string Name of the response variable to be used the computation of the collated index, default is "SINDEX", but could be other standardized values.
#' @param bootID integer Identify the n^th bootstrap.
#' @param boot_ind data.table Index of the bootstrap and the site ids of the specific bootstrap sample.
#' @param glm_weights logical Use the proportion of the flight curve sampled as weight for the collated index, if FALSE the function uses equal weights.
#' @param rm_zero logical Remove the sites where species was not observed to speed-up the fit of the GLM without altering the output, default TRUE.
#' @return a list of two objects, a vector of site, a glm model object, and a vector of collated indices per year.
#' @keywords annual index
#' @seealso \link{impute_count}, \link{flight_curve}
#' @author Reto Schmucki - \email{reto.schmucki@@mail.mcgill.ca}
#' @import data.table
#' @export collated_index
#'

collated_index <- function(data, s_sp, sindex_value = "SINDEX", bootID=NULL, 
    boot_ind=NULL, glm_weights=TRUE, rm_zero=TRUE){

  data <- setDT(data)
  data = data[SPECIES == s_sp, ]
  y = as.numeric(as.character(unique(data$M_YEAR)))

  if(is.null(boot_ind)){
    site_id_ <- unique(data[, SITE_ID])
    boot_ind_ <- matrix(NA, nrow = 1, ncol = length(site_id_))
    boot_ind_[1, ] <- seq_len(length(site_id_))
    boot_ind <- list(site_id = site_id_, boot_ind = boot_ind_)
  } else {
    boot_ind = boot_ind
  }

  if(is.null(bootID)){
    bootID <- 0
  }else{
    booID <- bootID
  }

  if(bootID == 0){
    if(is.null(boot_ind)){
    a <- data.table(uID = as.character(paste0("s_",seq_len(data[, uniqueN(SITE_ID)]))),
     SITE_ID = as.character(unique(data[, SITE_ID])))
    }else{
    a <- data.table(uID = as.character(paste0("s_",seq_along(boot_ind$boot_ind[bootID+1, ]))),
     SITE_ID = as.character(boot_ind$site_id[seq_along(boot_ind$boot_ind[bootID+1, ])]))
    }
  } else {
    a <- data.table(uID = as.character(paste0("s_",seq_along(boot_ind$boot_ind[bootID, ]))),
     SITE_ID = as.character(boot_ind$site_id[boot_ind$boot_ind[bootID, ]]))
  }

  s_y <- data.table(expand.grid(uID = a$uID, M_YEAR = y[order(y)]))
  # names(s_y) <- c("uID", "M_YEAR")
  s_y[ , uID:=as.character(uID)]
  s_y[ , M_YEAR:=as.numeric(as.character(M_YEAR))]
  data[ , SITE_ID:=as.character(SITE_ID)]
  data[ , M_YEAR:=as.numeric(as.character(M_YEAR))]

  setkey(a, uID); 
  setkey(s_y, uID)
  s_y <- merge(s_y, a, all.x=TRUE)

  setkey(s_y, SITE_ID, M_YEAR); setkey(data, SITE_ID, M_YEAR)

  if(sindex_value != 'SINDEX'){
    data_boot <- merge(s_y, data[ , .(SITE_ID, M_YEAR, SINDEX, TOTAL_NM)][, (sindex_value) := data[, get(sindex_value)]])
    } else {
    data_boot <- merge(s_y, data[ , .(SITE_ID, M_YEAR, SINDEX, TOTAL_NM)])
    }

  sum_data <- data.table( BOOTi = bootID,
                          M_YEAR = y[order(y)],
                          NSITE = data_boot[, uniqueN(uID), by = M_YEAR][order(M_YEAR), V1],
                          NSITE_B = data_boot[, uniqueN(SITE_ID), by = M_YEAR][order(M_YEAR), V1],
                          NSITE_OBS = data_boot[, sum(get(sindex_value)>0), by = M_YEAR][order(M_YEAR), V1])

  setkey(sum_data, M_YEAR)

  if(nrow(sum_data[NSITE_OBS > 0,]) != 0){

    if(isTRUE(rm_zero)){
      zero_site <- data_boot[ , V1:=sum(SINDEX>0), uID][V1==0, uID]
      data_boot <- data_boot[!uID %in% zero_site, ]
    }

    pred_data_boot <- data.table(expand.grid(uID = unique(data_boot$uID), M_YEAR = unique(data_boot$M_YEAR)))
    #names(pred_data_boot) <- c("uID", "M_YEAR")

    if (data_boot[, uniqueN(M_YEAR)] == 1 & data_boot[, uniqueN(SITE_ID)] == 1) warning(paste0(sindex_value, " available for only one site and one year: no collated index computed for ", s_sp, " - ", unique(data_boot$M_YEAR)), call. = FALSE)
    
    if (data_boot[, uniqueN(M_YEAR)] == 1) {
      mod_form <- as.formula(paste0("I(round(", sindex_value, ")) ~ factor(uID) - 1"))
    } else {
      mod_form <- as.formula(ifelse(data_boot[, uniqueN(SITE_ID)] > 1, paste0("I(round(", sindex_value, ")) ~ factor(uID) + factor(M_YEAR) - 1"), paste0("I(round(", sindex_value, ")) ~ factor(M_YEAR) - 1")))
    }

    if(!isTRUE(glm_weights)){
      data_boot[ , weights := 1]
    }else{
      ## make sure that column TOTAL_NM exists
      data_boot[ , weights := TOTAL_NM]
    }

    col_index <- try(speedglm::speedglm(mod_form, data = data_boot, family = poisson(),
                      weights = data_boot$weights), silent = TRUE)
      if (inherits(col_index, "try-error")) {
        col_index <- try(speedglm::speedglm(mod_form, data = data_boot, family = poisson(),
                      weights = data_boot$weights, method = "qr"), silent = TRUE)
        if (inherits(col_index, "try-error")) {
          col_index <- try(glm(mod_form, data = data_boot, family = poisson(), 
                      weights = data_boot$weights), silent = TRUE)
            if (inherits(col_index, "try-error")) {
              res <- sum_data[, COL_INDEX := NA]
              return(list(col_index = res[ , .(BOOTi, M_YEAR, NSITE, NSITE_OBS, COL_INDEX)], site_id = a$SITE_ID ))
            }
        }
     }

    pred_data_boot$fitted <- predict(col_index, newdata = pred_data_boot, type = "response")

    co_index_res <- data.table(pred_data_boot)[order(M_YEAR), sum(fitted)/length(unique(data$SITE_ID)), by = M_YEAR]
    setnames(co_index_res, "V1", "COL_INDEX"); setkey(co_index_res, M_YEAR)
    res <- merge(sum_data, co_index_res, all.x = TRUE)[is.na(COL_INDEX), COL_INDEX := 0]

  } else {
    res <- sum_data[, COL_INDEX := 0]
  }

  return(list(col_index = res[ , .(BOOTi, M_YEAR, NSITE, NSITE_B, NSITE_OBS, COL_INDEX)],
                site_id = a$SITE_ID ))
}


#' boot_sample
#' Generate n bootstrap sample of the monitoring sites to be used for each iteration.
#' @param data data.table or data.frame Data with all site id.
#' @param boot_n integer The number of bootstrap samples to be generated.
#' @return A list with site id and bootstrap indices for n bootstrap sample.
#' @keywords bootstrap collated index
#' @seealso \link{impute_count}, \link{collated_index}
#' @author Reto Schmucki - \email{reto.schmucki@@mail.mcgill.ca}
#' @import data.table
#' @export boot_sample
#'

boot_sample <- function(data, boot_n = 1000){

  site_id <- unique(data[, SITE_ID])
  boot_n <- boot_n
  boot_ind <- matrix(NA, nrow = boot_n, ncol = length(site_id))

    for(i in seq_len(boot_n)){
      boot_ind[i, ] <- sample(seq_len(length(site_id)), replace = TRUE)
    }

  boot_ind <- list(site_id = site_id, boot_ind = boot_ind)
  return(boot_ind)
}


#' day_week_summary
#' Summarize the count(s) per day or week using either the maximum or the average count when multiple counts (visit) are observed.
#' @param ts_season_count data.table Time-series of butterfly counts for species x over year y over all sites.
#' @param TimeUnit character The time-step for which the spline should be computed, 'd' day or 'w' week. For TimeUnit week, 'w', we refer to week_day 3 to match a mid-week calendar date.
#' @param MultiVisit string Function to apply for summarising multiple counts within a time unit, 'max' or 'mean' (default).
#' @param weekday Integer for selected day of the week for weekly summary, default is 3 (Wednesday). [1-7] where 1 = Monday.
#' @return data.table Time-series of butterfly counts for species x over year y over all sites, but summarized with the chosen function.
#' @keywords flight_curve
#' @seealso \link{flight_curve}
#' @author Reto Schmucki - \email{reto.schmucki@@mail.mcgill.ca}
#' @import data.table
#' @export day_week_summary
#'

day_week_summary <- function(ts_season_count, MultiVisit, TimeUnit, weekday){

  if(MultiVisit == "mean"){
            if(TimeUnit == 'd'){
              ts_season_count[, trimDAYNO := DAY_SINCE - min(DAY_SINCE) + 1, by = M_YEAR]
              ts_season_count <- ts_season_count[ , .(SPECIES, SITE_ID, YEAR, M_YEAR, MONTH, DAY, WEEK, 
                                                      WEEK_DAY, WEEK_SINCE, DAY_SINCE, trimDAYNO, 
                                                      M_SEASON, COMPLT_SEASON, ANCHOR, COUNT)]

              ts_season_count[ , meanCOUNT := ceiling(mean(COUNT, na.rm = TRUE)),
                                                    by = .(SPECIES, SITE_ID, M_YEAR, DAY_SINCE)][
                                                        is.nan(meanCOUNT), meanCOUNT := NA]

              ts_season_count_summary <- unique(ts_season_count[, .(SPECIES, SITE_ID, YEAR, M_YEAR, MONTH, DAY, WEEK, 
                                                                    WEEK_DAY, WEEK_SINCE, DAY_SINCE, trimDAYNO, 
                                                                    M_SEASON, COMPLT_SEASON, ANCHOR, meanCOUNT)])[, 
                                                                    COUNT := meanCOUNT][, meanCOUNT := NULL]
            } else {
              ts_season_count[, trimWEEKNO := WEEK_SINCE - min(WEEK_SINCE) + 1, by = M_YEAR]
              ts_season_count <- ts_season_count[, .(SPECIES, SITE_ID, YEAR, M_YEAR, MONTH, DAY, WEEK, 
                                                        WEEK_DAY, WEEK_SINCE, trimWEEKNO, 
                                                        M_SEASON, COMPLT_SEASON, ANCHOR, COUNT)]

              ts_season_count[ , meanCOUNT := ceiling(mean(COUNT, na.rm = TRUE)),
                                                      by = .(SPECIES, SITE_ID, M_YEAR, WEEK_SINCE)][
                                                        is.nan(meanCOUNT), meanCOUNT := NA]

              ts_season_count_summary <- unique(ts_season_count[WEEK_DAY == weekday, .(SPECIES, SITE_ID, YEAR, M_YEAR, MONTH, DAY, WEEK, 
                                                                            WEEK_DAY, WEEK_SINCE, trimWEEKNO, 
                                                                            M_SEASON, COMPLT_SEASON, ANCHOR, meanCOUNT)])[, 
                                                                            COUNT := meanCOUNT][, meanCOUNT := NULL]
              # make trimWEEKNO start with 1, it might start with 2 if the selected weekday was not in the first week 
              ts_season_count_summary[, trimWEEKNO := WEEK_SINCE - min(WEEK_SINCE) + 1, by = M_YEAR]
            }
  } else {
            if(TimeUnit == 'd'){

              ts_season_count[, trimDAYNO := DAY_SINCE - min(DAY_SINCE) + 1, by = M_YEAR]
              ts_season_count <- ts_season_count[ , .(SPECIES, SITE_ID, YEAR, M_YEAR, MONTH, DAY, WEEK, 
                                                      WEEK_DAY, WEEK_SINCE, DAY_SINCE, trimDAYNO, 
                                                      M_SEASON, COMPLT_SEASON, ANCHOR, COUNT)]

              ts_season_count[ , maxCOUNT := suppressWarnings(max(COUNT, na.rm = TRUE)),
                                                    by = .(SPECIES, SITE_ID, M_YEAR, DAY_SINCE)][
                                                        maxCOUNT == -Inf, maxCOUNT := NA]

              ts_season_count_summary <- unique(ts_season_count[, .(SPECIES, SITE_ID, YEAR, M_YEAR, MONTH, DAY, WEEK, 
                                                                    WEEK_DAY, WEEK_SINCE, DAY_SINCE, trimDAYNO, 
                                                                    M_SEASON, COMPLT_SEASON, ANCHOR, maxCOUNT)])[, 
                                                                    COUNT := maxCOUNT][, maxCOUNT := NULL]
            } else {
                ts_season_count[, trimWEEKNO := WEEK_SINCE - min(WEEK_SINCE) + 1, by = M_YEAR]
                ts_season_count <- ts_season_count[, .(SPECIES, SITE_ID, YEAR, M_YEAR, MONTH, DAY, WEEK, 
                                                        WEEK_DAY, WEEK_SINCE, trimWEEKNO, 
                                                        M_SEASON, COMPLT_SEASON, ANCHOR, COUNT)]

                ts_season_count[ , maxCOUNT := suppressWarnings(max(COUNT, na.rm = TRUE)),
                                                      by = .(SPECIES, SITE_ID, M_YEAR, WEEK_SINCE)][
                                                        maxCOUNT == -Inf, maxCOUNT := NA]

                ts_season_count_summary <- ts_season_count[WEEK_DAY == weekday, .(SPECIES, SITE_ID, YEAR, M_YEAR, MONTH, DAY, WEEK, 
                                                                            WEEK_DAY, WEEK_SINCE, trimWEEKNO, 
                                                                            M_SEASON, COMPLT_SEASON, ANCHOR, maxCOUNT)][, 
                                                                            COUNT := maxCOUNT][, maxCOUNT := NULL]
                # make trimWEEKNO start with 1, it might start with 2 if the selected weekday was not in the first week 
                ts_season_count_summary[, trimWEEKNO := WEEK_SINCE - min(WEEK_SINCE) + 1, by = M_YEAR]
            }
  }

return(ts_season_count_summary)
}<|MERGE_RESOLUTION|>--- conflicted
+++ resolved
@@ -1,831 +1,796 @@
-##==========================================
-## Name Convention in the rbms package
-##
-##      FUNCTION: ts_snake_function()
-##      ARGUMENT: CamelNotation
-##      OBJECT: object_snake_name
-##      VARIABLE NAME: UPPER_CASE
-##
-##      Date:   02.01.2018
-##      Update:   22.04.2021
-##
-##==========================================
-
-
-#' fit_gam
-#' fit a Generalized Additive Model to butterfly count data along a temporal variable and accounting for site effect when multiple are available.
-#' @param dataset_y data.table Filtered butterfly counts for species x over year y over all sites.
-#' @param NbrSample integer Inherited from \link{flight_curve}, default=100.
-#' @param GamFamily string Inherited from \link{flight_curve}, default='poisson', but can be 'nb' or 'quasipoisson'.
-#' @param MaxTrial integer Inherited from \link{flight_curve}, default=3.
-#' @param SpeedGam logical to use the \link[mgcv]{bam} method instead of the \link[mgcv]{gam} method.
-#' @param OptiGam logical Set if the \link[mgcv]{bam} method should be used, default instead of the default \link[mgcv]{gam} method.
-#' @param TimeUnit character The time-step for which the spline should be computed, 'd' day or 'w' week.
-#' @param MultiVisit string Function to apply for summarising multiple counts within a time unit, 'max' or 'mean' (default).
-#' @param weekday Integer for selected day of the week for weekly summary, default is 3 (Wednesday). [1-7] where 1 = Monday.
-#' @param mod_form string with formula to be passed to the gam model, default null.
-#' @param tp_col string or vector of string with additional variable used in the gam model, default null.
-#' @param verbose a logical indicating if some “progress report” should be given. 
-#' @param ... Additional parameters passed to gam or bam function from the \link[mgcv]{gam} package.
-#' @return A list with three objects, i) **f_curve**: a data.table with the flight curve \code{f_curve} with expected relative abundance, normalize to sum to one over a full season,
-#'         ii) **f_model**: the resulting gam model \code{f_model} fitted on the count data and iii) **f_data**: a data.table with the data used to fit the GAM model. This is provide for one year 'y'.
-#' @keywords gam
-#' @seealso \link{flight_curve}, \link[mgcv]{gam}, \link[mgcv]{bam}
-#' @author Reto Schmucki - \email{reto.schmucki@@mail.mcgill.ca}
-#' @import data.table
-#' @export fit_gam
-#'
-
-fit_gam <- function(dataset_y, NbrSample = NULL, GamFamily = 'poisson', MaxTrial = 4,
-                    SpeedGam = TRUE, OptiGam = TRUE, ConLikelihood = TRUE,  TimeUnit = 'd', MultiVisit = 'mean',
-<<<<<<< HEAD
-                    weekday = 3, mod_form = NULL, tp_col = NULL, ...){
-=======
-                    mod_form = NULL, tp_col = NULL, verbose = TRUE, ...){
->>>>>>> e7ca9ae1
-
-        check_package('data.table')
-        tr <- 1
-        gam_obj_site <- c()
-
-        while((tr == 1 | inherits(gam_obj_site,"try-error")) & tr <= MaxTrial){
-
-          if(!is.null(NbrSample)){
-            if (dataset_y[, uniqueN(SITE_ID)] > NbrSample) {
-                sp_data_all <- data.table::copy(dataset_y[SITE_ID %in% sample(unique(dataset_y[, SITE_ID]), NbrSample, replace = FALSE), ])
-            } else {
-                sp_data_all <- data.table::copy(dataset_y)
-            }
-          } else {
-            sp_data_all <- data.table::copy(dataset_y)
-          }
-
-            if(isTRUE(OptiGam)){
-                if(sp_data_all[, uniqueN(SITE_ID)] < 100){
-                    SpeedGam <- FALSE
-                }
-            }
-
-            gamMethod <-'gam()'
-            if(isTRUE(SpeedGam)){
-                gamMethod <- 'SpeedGAM [bam()]'
-            }
-
-            if(verbose){
-              message(paste("Fitting the flight curve spline for species", as.character(sp_data_all$SPECIES[1]), "and year", sp_data_all$M_YEAR[1], "with",
-                            sp_data_all[, uniqueN(SITE_ID)], "sites, using", gamMethod, ":", Sys.time(), "-> trial", tr))
-            }
-
-            if(is.null(mod_form)){
-            mod_form <- as.formula(paste0("COUNT ~ s(", tp_col,", bs =\"cr\")", ifelse(sp_data_all[, uniqueN(SITE_ID)] > 1, "+ factor(SITE_ID)", "")))
-            } else {
-              mod_form <- as.formula(mod_form)
-            }
-
-              if(isTRUE(SpeedGam)){
-                gam_obj_site <- try(mgcv::bam(mod_form, data=sp_data_all, family=GamFamily, ...), silent = TRUE)
-              } else {
-                gam_obj_site <- try(mgcv::gam(mod_form, data=sp_data_all, family=GamFamily, ...), silent = TRUE)
-              }
-
-          tr <- tr + 1
-
-        }
-
-<<<<<<< HEAD
-        if (inherits(gam_obj_site, "try-error")) {
-            print(paste("Error in fitting the GAM for species", as.character(sp_data_all$SPECIES[1]), "and year", sp_data_all$M_YEAR[1],
-                    "; Model did not converge after", tr, "trials"))
-=======
-        if (class(gam_obj_site)[1] == "try-error") {
-            if(verbose) {
-              message(paste("Error in fitting the GAM for species", as.character(sp_data_all$SPECIES[1]), "and year", sp_data_all$M_YEAR[1],
-                            "; Model did not converge after", tr, "trials"))
-            }
->>>>>>> e7ca9ae1
-            sp_data_all[, c("FITTED", "NM") := .(NA, NA)]
-        } else {
-            colnames <- names(sp_data_all)
-            pred_data <- sp_data_all[, ..colnames]
-            sp_data_all[, FITTED := mgcv::predict.gam(gam_obj_site, newdata = pred_data, type = "response")]
-            sp_data_all[M_SEASON == 0L, FITTED := 0]
-
-            if(sum(is.infinite(sp_data_all[, FITTED])) > 0){
-                sp_data_all[, c("FITTED", "NM") := .(NA, NA)]
-            } else {
-                sp_data_all[, SITE_SUM := sum(FITTED), by = SITE_ID]
-                sp_data_all[, NM := round(FITTED / SITE_SUM, 5)]
-            }
-        }
-
-        sid_1 <- sp_data_all[, SITE_ID][1]
-        f_curve <- data.table::copy(sp_data_all)
-        
-        ifelse(is.null(tp_col),
-          f_curve <- f_curve[SITE_ID == sid_1, , c("COUNT", "SITE_ID","FITTED", "SITE_SUM") := NULL],
-          f_curve <- f_curve[, c("SITE_SUM") := NULL])  
-        # keep fitted values for testing against observed counts
-
-        data.table::setkey(f_curve)
-
-        sp_data_all[ , c("FITTED", "SITE_SUM", "NM") := NULL]
-
-        f_curve_mod <- list(f_curve = f_curve, f_model = gam_obj_site, f_data = sp_data_all)
-
-    return(f_curve_mod)
-}
-
-
-#' get_nm
-#' Compute the normalized flight curve by fitting a spline in a Generalized Additive Model for one year 'y' to butterfly count data.
-#' @param y integer Vector of years for which to compute the flight curve.
-#' @param ts_season_count data.table Time-series of count and season information returned by \link{ts_monit_count_site}
-#' @param MinVisit integer The minimum number of visits required for a site to be included in the computation, default=3.
-#' @param MinOccur integer The minimum number of positive records (e.g. >= 1) observed over the year in a site default=2.
-#' @param MinNbrSite integer The minimum number of sites required to compute the flight curve, default=1.
-#' @param NbrSample integer Value inherited from \link{flight_curve}, when set to 'NULL' (default), all site are considered in the GAM model
-#' @param GamFamily string Value inherited from \link{flight_curve}, default='poisson', but can be 'nb' or 'quasipoisson'.
-#' @param MaxTrial integer Value inherited from \link{flight_curve}, default=3.
-#' @param SpeedGam logical Set if the \link[mgcv]{bam} method should be used, default instead of the default \link[mgcv]{gam} method.
-#' @param OptiGam logical Set the use the \link[mgcv]{bam} method when data are larger than 200 and gam for smaller datasets
-#' @param TimeUnit character Time-step for which the spline should be computed, 'd' day or 'w' week.
-#' @param MultiVisit string Function for summarising multiple counts within a time unit, 'max' or 'mean' (default).
-#' @param weekday Integer for selected day of the week for weekly summary, default is 3 (Wednesday). [1-7] where 1 = Monday.
-#' @param mod_form string with formula to be passed to the gam model, default null.
-#' @param tp_col string or vector of string with additional variable used in the gam model, default null.
-#' @param verbose a logical indicating if some “progress report” should be given. 
-#' @param ... Additional parameters passed to gam or bam function from the \link[mgcv]{gam} package.
-#' @return A list of lists, each list containing three objects, i) **f_curve**: a data.table with the flight curve \code{f_curve} with expected relative abundance, normalised to sum to one over a full season,
-#'         ii) **f_model**: the resulting gam model \code{f_model} fitted on the count data and iii) **f_data**: a data.table with the data used to fit the GAM model. This is provided for all year provided in 'y'.
-#' @keywords gam, spline
-#' @seealso \link{flight_curve}, \link[mgcv]{gam}, \link[mgcv]{bam}
-#' @author Reto Schmucki - \email{reto.schmucki@@mail.mcgill.ca}
-#' @import data.table
-#' @export get_nm
-#'
-
-get_nm <- function(y, ts_season_count, MinVisit, MinOccur, MinNbrSite, NbrSample, GamFamily, MaxTrial, 
-<<<<<<< HEAD
-                  SpeedGam, OptiGam, TimeUnit, MultiVisit, weekday, mod_form, tp_col, ...){
-=======
-                  SpeedGam, OptiGam, TimeUnit, MultiVisit, mod_form, tp_col, verbose = TRUE, ...){
->>>>>>> e7ca9ae1
-
-  dataset_y <- ts_season_count[as.integer(M_YEAR) == y, ]
-  visit_occ_site <- unique(dataset_y[!is.na(COUNT) & ANCHOR == 0L, visitN := .N, by = SITE_ID][
-                                  !is.na(COUNT) & ANCHOR == 0L & COUNT > 0, occurN := .N, by=SITE_ID][
-                                  !is.na(COUNT) & ANCHOR == 0L, ][order(SITE_ID), .(SITE_ID, occurN, visitN)])
-
-  dataset_y <- data.table::copy(dataset_y[SITE_ID %in% 
-                                  visit_occ_site[visitN >= MinVisit & occurN >= MinOccur, SITE_ID], ][,
-                                  visitN := NULL][, occurN := NULL])
-  if(is.null(tp_col)){
-    if(TimeUnit == 'd'){
-      tp_col <- "trimDAYNO"
-    } else {
-      tp_col <- "trimWEEKNO"
-    }
-  }else{
-    tp_col <- tp_col
-  }
-
-  if(dataset_y[, uniqueN(SITE_ID)] < MinNbrSite){
-
-    f_curve  <- unique(ts_season_count[as.integer(M_YEAR) == y, ][ , SITE_ID := NULL][, COUNT := NULL])[, NM := NA]
-    f_curve_mod <- list(f_curve=f_curve[order(get(tp_col)),], f_model=list(NA), f_data=data.table(NA))
-<<<<<<< HEAD
-    print(paste("You have not enough sites with observations for estimating the flight curve for species", 
-                as.character(ts_season_count$SPECIES[1]), "in", unique(ts_season_count[as.integer(M_YEAR) == y, M_YEAR])))
-  
-  } else {
-    f_curve_mod <- fit_gam(dataset_y, NbrSample = NbrSample, GamFamily = GamFamily, MaxTrial = MaxTrial,
-                          SpeedGam = SpeedGam, OptiGam = OptiGam, TimeUnit = TimeUnit, MultiVisit = MultiVisit, weekday = weekday,
-                          mod_form = mod_form, tp_col = tp_col, ...)
-=======
-    if(verbose){
-      message(paste("You have not enough sites with observations for estimating the flight curve for species", 
-                    as.character(ts_season_count$SPECIES[1]), "in", unique(ts_season_count[as.integer(M_YEAR) == y, M_YEAR])))
-    }
-  } else {
-    f_curve_mod <- fit_gam(dataset_y, NbrSample = NbrSample, GamFamily = GamFamily, MaxTrial = MaxTrial,
-                          SpeedGam = SpeedGam, OptiGam = OptiGam, TimeUnit = TimeUnit, MultiVisit = MultiVisit,
-                          mod_form = mod_form, tp_col = tp_col, verbose = verbose,...)
->>>>>>> e7ca9ae1
-  }
-  return(f_curve_mod)
-}
-
-
-#' flight_curve
-#' Compute the annual flight curve from butterfly count data collated across sites.
-#' @param ts_season_count data.table Time-series of counts and season information returned by \link{ts_monit_count_site}
-#' @param NbrSample integer The maximum number of sites to use for computing the flight curve, default=100.
-#' @param MinVisit integer The minimum number of visits required for a site to be included, default=3.
-#' @param MinOccur integer The minimum number of positive records (e.g. >= 1) required in one year for a site to be included, default=2.
-#' @param MinNbrSite integer The minimum number of sites required to compute a flight curve, default=1.
-#' @param MaxTrial integer The maximum number of trials for model convergence, default=3.
-#' @param GamFamily string The distribution of the error term used in the GAM, default='poisson', but can be the negative-binomial 'nb' or 'quasipoisson'.
-#' @param CompltSeason Logical to restrict computation of flight curve for years where the complete season has been sampled, default=TRUE.
-#' @param SelectYear integer Select a specific year to compute the flight curve, default=NULL.
-#' @param SpeedGam Logical Set if the \link[mgcv]{bam} method should be used, default instead of the default \link[mgcv]{gam} method.
-#' @param OptiGam Logical Set the use of the \link[mgcv]{bam} method when data are larger than 200 and gam for smaller datasets
-#' @param KeepModel Logical to keep model output in a list object named \code{flight_curve_model}.
-#' @param KeepModelData Logical to keep the data used for the GAM.
-#' @param TimeUnit character The time-step for which the spline should be computed, 'd' day or 'w' week.
-#' @param MultiVisit string Function to apply for summarising multiple counts within a time unit, 'max' or 'mean' (default).
-#' @param weekday Integer for selected day of the week for weekly summary, default is 3 (Wednesday). [1-7] where 1 = Monday.
-#' @param mod_form string with formula to be passed to the gam model, default null.
-#' @param tp_col string or vector of string with additional variable used in the gam model, default null.
-#' @param verbose a logical indicating if some “progress report” should be given. 
-#' @param ... Additional parameters passed to gam or bam function from the \link[mgcv]{gam} package.
-#' @return A list with three objects, i) **pheno**: a vector with annual flight curves \code{f_pheno} with expected relative abundance, normalize to sum to one over a full season,
-#'         ii) **model**: a list of the resulting gam models \code{f_model} fitted on the count data for each year and iii) **data**: a data.table with the data used to fit the GAM model.
-#' @keywords gam, flight curve
-#' @seealso \link{fit_gam}
-#' @seealso \link[mgcv]{gam}
-#' @seealso \link[mgcv]{bam}
-#' @author Reto Schmucki - \email{reto.schmucki@@mail.mcgill.ca}
-#' @import data.table
-#' @export flight_curve
-#'
-
-flight_curve <- function(ts_season_count, NbrSample = 100, MinVisit = 3, MinOccur = 2, MinNbrSite = 1, MaxTrial = 3,
-                         GamFamily = 'poisson', CompltSeason = TRUE, SelectYear = NULL, SpeedGam = TRUE,
-                         OptiGam = TRUE, KeepModel = TRUE, KeepModelData = TRUE, TimeUnit = 'd', 
-<<<<<<< HEAD
-                         MultiVisit = "mean", weekday = 3, mod_form = NULL, tp_col = NULL, ...) {
-=======
-                         MultiVisit = "mean", mod_form = NULL, tp_col = NULL, verbose = TRUE, ...) {
->>>>>>> e7ca9ae1
-
-        check_package('data.table')
-
-        names(ts_season_count) <- toupper(names(ts_season_count))
-        if(!is.null(tp_col)){ 
-          tp_col <- toupper(tp_col)
-        }
-
-        col_name <- c("COMPLT_SEASON", "M_YEAR", "SITE_ID", "SPECIES", "DATE", "WEEK", "WEEK_DAY", "DAY_SINCE", "WEEK_SINCE", "M_SEASON", "COUNT", "ANCHOR")
-        check_names(ts_season_count, ifelse(is.null(tp_col), col_name, c(col_name, tp_col)))
-
-        if(isTRUE(CompltSeason)){
-            ts_season_count <- ts_season_count[COMPLT_SEASON == 1, ]
-        }
-
-        if(is.null(SelectYear)){
-            year_series <- ts_season_count[!is.na(COUNT) & ANCHOR != 1, unique(as.integer(M_YEAR))]
-        } else {
-            year_series <- ts_season_count[!is.na(COUNT) & ANCHOR != 1, ][M_YEAR %in% SelectYear, unique(as.integer(M_YEAR))]
-        }
-
-        if(length(year_series) == 0) stop(paste0(" No count data found for year ", SelectYear))
-
-        if(!is.null(tp_col)){
-          if(!all(tp_col %in% col_name)){
-          if(TimeUnit == 'd'){
-            ts_season_count_tp_col <- unique(ts_season_count[ , c(c("SPECIES", "SITE_ID", "DAY_SINCE"), tp_col), with = FALSE])
-            setkey(ts_season_count_tp_col, SPECIES, SITE_ID, DAY_SINCE)
-          }else{
-            ## compute mean weekly value for tp_col (temporal variable column) if TimeUnit is week
-            ts_season_count_m <- ts_season_count[, lapply(.SD, mean, na.rm = TRUE), by = .(SPECIES, SITE_ID, WEEK_SINCE), .SDcols = tp_col]
-            ts_season_count_tp_col <- unique(ts_season_count_m[ , c(c("SPECIES", "SITE_ID", "WEEK_SINCE"), tp_col), with = FALSE])
-            setkey(ts_season_count_tp_col, SPECIES, SITE_ID, WEEK_SINCE)
-          }
-          }
-        }
-
-        ts_season_count <- day_week_summary(ts_season_count, MultiVisit = MultiVisit, TimeUnit = TimeUnit, weekday = weekday)
-
-        if(!is.null(tp_col)){
-          if(!all(tp_col %in% col_name)){
-            ifelse(TimeUnit == 'd', setkey(ts_season_count, SPECIES, SITE_ID, DAY_SINCE), setkey(ts_season_count, SPECIES, SITE_ID, WEEK_SINCE))
-            ts_season_count <- merge(ts_season_count, ts_season_count_tp_col, all.x = TRUE)
-          }
-        }
-
-        result_fc <- lapply(year_series, get_nm, ts_season_count = ts_season_count, MinVisit = MinVisit, MinOccur = MinOccur, MinNbrSite = MinNbrSite,
-                                                  NbrSample = NbrSample, GamFamily = GamFamily, MaxTrial = MaxTrial, SpeedGam = SpeedGam,
-<<<<<<< HEAD
-                                                  OptiGam = OptiGam, TimeUnit = TimeUnit, MultiVisit = MultiVisit, weekday = weekday, mod_form = mod_form,
-                                                  tp_col = tp_col, ...) 
-=======
-                                                  OptiGam = OptiGam, TimeUnit = TimeUnit, MultiVisit = MultiVisit, mod_form = mod_form,
-                                                  tp_col = tp_col, verbose = verbose, ...) 
->>>>>>> e7ca9ae1
-
-        result_fcurve <- data.table::rbindlist(lapply(result_fc, function(x) x$f_curve), fill = TRUE)
-        result_fdata <- data.table::rbindlist(lapply(result_fc, function(x) x$f_data), fill = TRUE)
-        result_fmodel <- lapply(result_fc, function(x) x$f_model)
-
-        if(!isTRUE(KeepModelData) & !isTRUE(KeepModel)){
-          result_fc <- list(pheno = result_fcurve)
-        }
-
-        if(!isTRUE(KeepModelData) & isTRUE(KeepModel)){
-          result_fc <- list(pheno = result_fcurve, model = result_fmodel)
-        }
-
-        if(isTRUE(KeepModelData) & isTRUE(KeepModel)){
-          result_fc <- list(pheno = result_fcurve, model = result_fmodel, data = result_fdata)
-        }
-    class(result_fc) <- "pheno_curve"
-    return(result_fc)
-}
-
-
-#' get_nny
-#' find the nearest year with a computed flight curve
-#' @param x integer Year for which to find the nearest flight curve.
-#' @param y vector Years with available flight curve.
-#' @return z integer The value of the nearest year with flight curve.
-#' @keywords flight curve
-#' @seealso \link{check_pheno}
-#' @author Reto Schmucki - \email{reto.schmucki@@mail.mcgill.ca}
-#' @import data.table
-#' @export check_pheno
-#'
-
-get_nny <- function(x, y) {
-      z <- which.min(abs(x - y))
-      if(length(z) > 1)
-      z <- sample(z, 1)
-      return(z)
-      }
-
-
-#' check_pheno
-#' Check for the flight curve of a specific year. If the specific year is missing, use the nearest year available within a 5-year period to impute missing count. Function used in \link{impute_count}.
-#' @param sp_count_flight data.table Object with the flight curve, relative abundance (NM), for a specific year.
-#' @param ts_flight_curve data.table Object with the all flight curves and relative abundance (NM) for the years available for the search as returned by \link{flight_curve}.
-#' @param YearCheck integer or vector Year to check for nearest flight curve, set internally in \link{impute_count}.
-#' @param YearLimit integer Define the span of years (+/- number of year) to look for a flight curve, if NULL no restriction is set.
-#' @param TimeUnit character The time-step for which the spline should be computed, 'd' day or 'w' week.
-#' @param verbose a logical indicating if some “progress report” should be given. 
-#' @return A data.table with time-series of the expected relative abundance of butterfly count per day (NM) for the year or the nearest year where
-#'         phenology is available.
-#' @keywords flight curve
-#' @seealso \link{impute_count}, \link{flight_curve}
-#' @author Reto Schmucki - \email{reto.schmucki@@mail.mcgill.ca}
-#' @import data.table
-#' @export check_pheno
-#'
-
-check_pheno <- function(sp_count_flight, ts_flight_curve, YearCheck, YearLimit, TimeUnit, verbose = TRUE){
-
-       sp_count_flight_y <- sp_count_flight[M_YEAR == YearCheck, ]
-
-       if(any(!is.na(ts_flight_curve[!is.na(NM), .N, by = M_YEAR]$N)) == 0){
-            warning("No flight curve available for this species!")
-        }
-
-        if(TimeUnit == 'd'){
-            tp_col <- "trimDAYNO"
-        } else {
-            tp_col <- "trimWEEKNO"
-        }
-
-        fcol <- c("M_YEAR", tp_col, "NM")
-
-        count_y <- as.integer(as.character(unique(sp_count_flight_y[ , M_YEAR])))
-        fc_y <- as.integer(as.character(unique(ts_flight_curve[!is.na(NM), M_YEAR])))
-        fc_year <- fc_y[unlist(lapply(count_y, get_nny, y = fc_y))]
-
-        alt_flight <- unique(ts_flight_curve[as.integer(as.character(M_YEAR)) == fc_year, fcol, with = FALSE])
-
-        if(is.null(YearLimit)){
-          warning(paste("We used the flight curve of", alt_flight[1, M_YEAR], "to compute abundance indices for year", sp_count_flight_y[1, M_YEAR, ]))
-          data.table::setnames(alt_flight, 'NM', 'NMnew')
-          alt_flight[, M_YEAR := NULL]
-          data.table::setkeyv(sp_count_flight_y, tp_col)
-          data.table::setkeyv(alt_flight, tp_col)
-          sp_count_flight_y <- merge(sp_count_flight_y, alt_flight, by=tp_col, all.x=TRUE)
-          sp_count_flight_y[, NM := NMnew][, NMnew := NULL]
-        } else {
-          if(abs(count_y - fc_year) > YearLimit){
-            if(verbose){
-              message(paste("No reliable flight curve available within a ",YearLimit," year horizon of", sp_count_flight_y[1, M_YEAR, ]))
-            }
-          } else {
-            warning(paste("We used the flight curve of", alt_flight[1, M_YEAR], "to compute abundance indices for year", sp_count_flight_y[1, M_YEAR, ]))
-            data.table::setnames(alt_flight, 'NM', 'NMnew')
-            alt_flight[, M_YEAR := NULL]
-            data.table::setkeyv(sp_count_flight_y, tp_col)
-            data.table::setkeyv(alt_flight, tp_col)
-            sp_count_flight_y <- merge(sp_count_flight_y, alt_flight, by=tp_col, all.x=TRUE)
-            sp_count_flight_y[, NM := NMnew][, NMnew := NULL]
-          }
-       }
-
-      return(sp_count_flight_y)
-
-    }
-
-
-#' impute_count
-#' @param ts_season_count data.table Time-series of counts for a specific species across all sites as returned by \link{ts_monit_count_site}.
-#' @param ts_flight_curve pheno_curve class object or data.table with light curves and relative abundances (NM) for a specific species as returned by \link{flight_curve}.
-#' @param TimeUnit character The time-step for which the spline should be computed, 'd' day or 'w' week.
-#' @param MultiVisit string Function to apply for summarising multiple counts within a time unit, 'max' or 'mean' (default).
-#' @param weekday Integer for selected day of the week for weekly summary, default is 3 (Wednesday). [1-7] where 1 = Monday.
-#' @param sp integer or string Species ID or name.
-#' @param YearLimit integer Define the span of years (+/- number of year) to look for a flight curve, if NULL no restriction is set.
-#' @param SelectYear integer Select a specific year to compute the flight curve, default=NULL.
-#' @param CompltSeason logical Restrict computation of flight curve for years where the complete season was sampled, default=TRUE.
-#' @param verbose a logical indicating if some “progress report” should be given. 
-#' @return A data.table based on the entry count data, augmented with site indices 'SINDEX' and imputed weekly count 'IMPUTED_COUNT'.
-#' @details Site indices can be extracted from the data.table returned by this function. The site index is currently computed by adjusting the count by the proportion of the flight curve covered by the visits.
-#' @keywords site index, flight curve
-#' @seealso \link{flight_curve}
-#' @author Reto Schmucki - \email{reto.schmucki@@mail.mcgill.ca}
-#' @import data.table
-#' @export impute_count
-#'
-
-<<<<<<< HEAD
-impute_count <- function(ts_season_count, ts_flight_curve, TimeUnit = 'd', MultiVisit = 'mean', weekday = 3,
-                         sp = NULL, YearLimit= NULL, SelectYear = NULL, CompltSeason = TRUE){
-=======
-impute_count <- function(ts_season_count, ts_flight_curve, TimeUnit = 'd', MultiVisit = 'mean', 
-                         sp = NULL, YearLimit= NULL, SelectYear = NULL, CompltSeason = TRUE, verbose = TRUE){
->>>>>>> e7ca9ae1
-
-        check_package('data.table')
-
-        if(!is.null(SelectYear)){
-          ts_season_count <- ts_season_count[M_YEAR == SelectYear, ]
-        }
-
-        if(!is.null(sp)){
-          ts_season_count <- ts_season_count[SPECIES == sp, ]
-        }
-
-        if(!ts_season_count$SPECIES[1] %in% unique(ts_flight_curve$SPECIES)){
-            stop('Species in count data must be in the flight curve data!')
-        }
-
-        if(TimeUnit == 'd'){
-            tp_col <- "trimDAYNO"
-        } else {
-            tp_col <- "trimWEEKNO"
-        }
-
-        if(inherits(ts_flight_curve, "pheno_curve")){
-          ts_flight_curve <- ts_flight_curve$pheno
-        }
-        
-        ts_season_count <- day_week_summary(ts_season_count, MultiVisit = MultiVisit, TimeUnit = TimeUnit, weekday = weekday)
-
-        ts_season_count$M_YEAR <- as.integer(as.character(ts_season_count$M_YEAR))
-        ts_flight_curve$M_YEAR <- as.integer(as.character(ts_flight_curve$M_YEAR))
-
-        keycol <- c("SPECIES", "M_YEAR", tp_col)
-        data.table::setkeyv(ts_season_count, keycol)
-        data.table::setkeyv(ts_flight_curve, keycol)
-        mcol <- c(keycol, "NM")
-
-        sp_count_flight <- merge(ts_season_count, ts_flight_curve[!duplicated(ts_flight_curve[, mcol, with = FALSE]), mcol, with = FALSE], all.x=TRUE)
-
-        YearCheck <- as.integer(as.character(unique(sp_count_flight[ is.na(NM), M_YEAR])))
-
-        if(length(YearCheck) > 0){
-          a <- lapply(YearCheck, check_pheno, sp_count_flight=sp_count_flight, ts_flight_curve=ts_flight_curve, YearLimit=YearLimit, TimeUnit = TimeUnit,
-                      verbose = verbose)
-          a_rb <- data.table::rbindlist(a, use.names = TRUE, fill = TRUE)
-          sp_count_flight <- rbind(a_rb, sp_count_flight[!M_YEAR %in% a_rb[!is.na(NM), .N, by= M_YEAR][N>0, M_YEAR], ], use.names = TRUE, fill=TRUE)
-        }
-
-        total_count <- sp_count_flight[M_SEASON != 0 , sum(COUNT, na.rm = TRUE), by = .(M_YEAR, SITE_ID)][, TOTAL_COUNT := V1][, V1 := NULL]
-        total_nm <- sp_count_flight[M_SEASON != 0 & !is.na(COUNT) , sum(NM, na.rm = TRUE), by = .(M_YEAR, SITE_ID)][, TOTAL_NM := V1][, V1 := NULL]
-        setkey(total_count, M_YEAR, SITE_ID)
-        setkey(total_nm, M_YEAR, SITE_ID)
-        setkey(sp_count_flight, M_YEAR, SITE_ID)
-
-        sp_count_flight <- merge(sp_count_flight, merge(total_count, total_nm, all.x=TRUE)[, SINDEX := TOTAL_COUNT / TOTAL_NM], all.x = TRUE)
-        sp_count_flight[, IMPUTED_COUNT:= COUNT][M_SEASON != 0 & is.na(COUNT), IMPUTED_COUNT := as.integer(round(SINDEX*NM))]
-
-        if(TimeUnit == 'd') {
-          sp_count_flight[ , SINDEX := SINDEX / 7]
-          week_count <- unique(sp_count_flight[M_SEASON != 0 & !is.na(COUNT), .(M_YEAR, SITE_ID, WEEK)])[ , WEEK_COUNT := 1]
-          setkey(week_count, SITE_ID, M_YEAR, WEEK)
-          setkey(sp_count_flight, SITE_ID, M_YEAR, WEEK)
-          sp_count_flight <- merge(sp_count_flight, week_count, all.x = TRUE)
-          sp_count_flight[ , WEEK_NM := mean(NM * WEEK_COUNT, na.rm = TRUE), by = .(M_YEAR, SITE_ID, WEEK)][ ,
-                                             TOTAL_NM := sum(WEEK_NM, na.rm=TRUE), by = .(M_YEAR, SITE_ID)][ , WEEK_NM := NULL][, WEEK_COUNT := NULL]
-        }
-
-     return(sp_count_flight)
-  }
-
-
-#' site_index
-#' Extract abundance indices per site and year based on flight curve imputation.
-#' @param butterfly_count data.table Observed and imputed weekly or daily counts and the estimated total counts (SINDEX) computed by the function impute_count().
-#' @param MinFC numeric Value between 0 and 1 to define the threshold for the proportion of the flight curve covered by the visits, if NULL all site-year available indices are returned.
-#' @return data.table Estimated annual abundance index and the proportion of the flight curve covered by the visit - total weekly or daily count over the entire monitoring season.
-#' @keywords butterfly count
-#' @seealso \link{impute_count}, \link{flight_curve}
-#' @author Reto Schmucki - \email{reto.schmucki@@mail.mcgill.ca}
-#' @import data.table
-#' @export site_index
-#'
-
-site_index <- function(butterfly_count, MinFC = NULL){
-
-      if(is.null(MinFC)){
-        sindex <- unique(butterfly_count[!is.na(SINDEX), .(SPECIES, SITE_ID, M_YEAR, TOTAL_NM, SINDEX)])
-      } else {
-        if(!MinFC >= 0 & MinFC <= 1) stop('MinFC must be between 0 and 1, or NULL')
-        sindex <- unique(butterfly_count[!is.na(SINDEX) & TOTAL_NM >= MinFC, .(SPECIES, SITE_ID, M_YEAR, TOTAL_NM, SINDEX)])
-      }
-
-    return(sindex)
-}
-
-
-#' collated_index_old
-#' compute a collated index from the site indices, using a Generalized Linear Model.
-#' @param site_indices data.table or data.frame with site indices per year and proportion of flight curve covered by the monitoring.
-#' @param GlmWeight vector of weight used in the GLM.
-#' @param GlmFamily family used for the GLM model.
-#' @return a list of three objects, a vector of site, a glm model object, and a vector of collated indices per year.
-#' @keywords annual index
-#' @seealso \link{impute_count}, \link{flight_curve}
-#' @author Reto Schmucki - \email{reto.schmucki@@mail.mcgill.ca}
-#' @import data.table
-#' @export collated_index_old
-#'
-
-collated_index_old <- function(site_indices, GlmWeight = NULL, GlmFamily = poisson()){
-      
-      site_indices <- setDT(site_indices)
-
-      if(is.null(GlmWeight)){
-        col_mod <- try(speedglm::speedglm(round(SINDEX) ~ factor(M_YEAR) + factor(SITE_ID) - 1, data = site_indices, family = GlmFamily), silent = TRUE)
-      } else {
-        col_mod <- try(speedglm::speedglm(round(SINDEX) ~ factor(M_YEAR) + factor(SITE_ID) - 1, data = site_indices, family = GlmFamily, weigth = GlmWeight), silent = TRUE)
-      }
-
-      if(class(col_mod)[1] == "try-error"){
-        if(is.null(GlmWeight)){
-          col_mod <- try(glm(round(SINDEX) ~ factor(M_YEAR) + factor(SITE_ID) - 1, data = site_indices, family = GlmFamily), silent = TRUE)
-        } else {
-          col_mod <- try(glm(round(SINDEX) ~ factor(M_YEAR) + factor(SITE_ID) - 1, data = site_indices, family = GlmFamily, weigth = GlmWeight), silent = TRUE)
-        }
-      }
-
-      if(class(col_mod)[1] == "try-error") stop('Unable to fit GLM to estimate a collated index')
-
-      yr_coefs = coef(summary(col_index))
-      res <- yr_coefs[grepl("M_YEAR",row.names(yr_coefs)), c("Estimate","Std. Error")]
-
-      res <- list(site = site_indices$SITE_ID, glm_model = col_mod, collated_index = res)
-
-    return(res)
-}
-
-#' collated_index
-#' compute a collated index from the site indices, using a Generalized Linear Model.
-#' @param data data.table or data.frame Site indices per year and proportion of flight curve covered by the monitoring.
-#' @param s_sp string Species name to be found in the data.
-#' @param sindex_value string Name of the response variable to be used the computation of the collated index, default is "SINDEX", but could be other standardized values.
-#' @param bootID integer Identify the n^th bootstrap.
-#' @param boot_ind data.table Index of the bootstrap and the site ids of the specific bootstrap sample.
-#' @param glm_weights logical Use the proportion of the flight curve sampled as weight for the collated index, if FALSE the function uses equal weights.
-#' @param rm_zero logical Remove the sites where species was not observed to speed-up the fit of the GLM without altering the output, default TRUE.
-#' @return a list of two objects, a vector of site, a glm model object, and a vector of collated indices per year.
-#' @keywords annual index
-#' @seealso \link{impute_count}, \link{flight_curve}
-#' @author Reto Schmucki - \email{reto.schmucki@@mail.mcgill.ca}
-#' @import data.table
-#' @export collated_index
-#'
-
-collated_index <- function(data, s_sp, sindex_value = "SINDEX", bootID=NULL, 
-    boot_ind=NULL, glm_weights=TRUE, rm_zero=TRUE){
-
-  data <- setDT(data)
-  data = data[SPECIES == s_sp, ]
-  y = as.numeric(as.character(unique(data$M_YEAR)))
-
-  if(is.null(boot_ind)){
-    site_id_ <- unique(data[, SITE_ID])
-    boot_ind_ <- matrix(NA, nrow = 1, ncol = length(site_id_))
-    boot_ind_[1, ] <- seq_len(length(site_id_))
-    boot_ind <- list(site_id = site_id_, boot_ind = boot_ind_)
-  } else {
-    boot_ind = boot_ind
-  }
-
-  if(is.null(bootID)){
-    bootID <- 0
-  }else{
-    booID <- bootID
-  }
-
-  if(bootID == 0){
-    if(is.null(boot_ind)){
-    a <- data.table(uID = as.character(paste0("s_",seq_len(data[, uniqueN(SITE_ID)]))),
-     SITE_ID = as.character(unique(data[, SITE_ID])))
-    }else{
-    a <- data.table(uID = as.character(paste0("s_",seq_along(boot_ind$boot_ind[bootID+1, ]))),
-     SITE_ID = as.character(boot_ind$site_id[seq_along(boot_ind$boot_ind[bootID+1, ])]))
-    }
-  } else {
-    a <- data.table(uID = as.character(paste0("s_",seq_along(boot_ind$boot_ind[bootID, ]))),
-     SITE_ID = as.character(boot_ind$site_id[boot_ind$boot_ind[bootID, ]]))
-  }
-
-  s_y <- data.table(expand.grid(uID = a$uID, M_YEAR = y[order(y)]))
-  # names(s_y) <- c("uID", "M_YEAR")
-  s_y[ , uID:=as.character(uID)]
-  s_y[ , M_YEAR:=as.numeric(as.character(M_YEAR))]
-  data[ , SITE_ID:=as.character(SITE_ID)]
-  data[ , M_YEAR:=as.numeric(as.character(M_YEAR))]
-
-  setkey(a, uID); 
-  setkey(s_y, uID)
-  s_y <- merge(s_y, a, all.x=TRUE)
-
-  setkey(s_y, SITE_ID, M_YEAR); setkey(data, SITE_ID, M_YEAR)
-
-  if(sindex_value != 'SINDEX'){
-    data_boot <- merge(s_y, data[ , .(SITE_ID, M_YEAR, SINDEX, TOTAL_NM)][, (sindex_value) := data[, get(sindex_value)]])
-    } else {
-    data_boot <- merge(s_y, data[ , .(SITE_ID, M_YEAR, SINDEX, TOTAL_NM)])
-    }
-
-  sum_data <- data.table( BOOTi = bootID,
-                          M_YEAR = y[order(y)],
-                          NSITE = data_boot[, uniqueN(uID), by = M_YEAR][order(M_YEAR), V1],
-                          NSITE_B = data_boot[, uniqueN(SITE_ID), by = M_YEAR][order(M_YEAR), V1],
-                          NSITE_OBS = data_boot[, sum(get(sindex_value)>0), by = M_YEAR][order(M_YEAR), V1])
-
-  setkey(sum_data, M_YEAR)
-
-  if(nrow(sum_data[NSITE_OBS > 0,]) != 0){
-
-    if(isTRUE(rm_zero)){
-      zero_site <- data_boot[ , V1:=sum(SINDEX>0), uID][V1==0, uID]
-      data_boot <- data_boot[!uID %in% zero_site, ]
-    }
-
-    pred_data_boot <- data.table(expand.grid(uID = unique(data_boot$uID), M_YEAR = unique(data_boot$M_YEAR)))
-    #names(pred_data_boot) <- c("uID", "M_YEAR")
-
-    if (data_boot[, uniqueN(M_YEAR)] == 1 & data_boot[, uniqueN(SITE_ID)] == 1) warning(paste0(sindex_value, " available for only one site and one year: no collated index computed for ", s_sp, " - ", unique(data_boot$M_YEAR)), call. = FALSE)
-    
-    if (data_boot[, uniqueN(M_YEAR)] == 1) {
-      mod_form <- as.formula(paste0("I(round(", sindex_value, ")) ~ factor(uID) - 1"))
-    } else {
-      mod_form <- as.formula(ifelse(data_boot[, uniqueN(SITE_ID)] > 1, paste0("I(round(", sindex_value, ")) ~ factor(uID) + factor(M_YEAR) - 1"), paste0("I(round(", sindex_value, ")) ~ factor(M_YEAR) - 1")))
-    }
-
-    if(!isTRUE(glm_weights)){
-      data_boot[ , weights := 1]
-    }else{
-      ## make sure that column TOTAL_NM exists
-      data_boot[ , weights := TOTAL_NM]
-    }
-
-    col_index <- try(speedglm::speedglm(mod_form, data = data_boot, family = poisson(),
-                      weights = data_boot$weights), silent = TRUE)
-      if (inherits(col_index, "try-error")) {
-        col_index <- try(speedglm::speedglm(mod_form, data = data_boot, family = poisson(),
-                      weights = data_boot$weights, method = "qr"), silent = TRUE)
-        if (inherits(col_index, "try-error")) {
-          col_index <- try(glm(mod_form, data = data_boot, family = poisson(), 
-                      weights = data_boot$weights), silent = TRUE)
-            if (inherits(col_index, "try-error")) {
-              res <- sum_data[, COL_INDEX := NA]
-              return(list(col_index = res[ , .(BOOTi, M_YEAR, NSITE, NSITE_OBS, COL_INDEX)], site_id = a$SITE_ID ))
-            }
-        }
-     }
-
-    pred_data_boot$fitted <- predict(col_index, newdata = pred_data_boot, type = "response")
-
-    co_index_res <- data.table(pred_data_boot)[order(M_YEAR), sum(fitted)/length(unique(data$SITE_ID)), by = M_YEAR]
-    setnames(co_index_res, "V1", "COL_INDEX"); setkey(co_index_res, M_YEAR)
-    res <- merge(sum_data, co_index_res, all.x = TRUE)[is.na(COL_INDEX), COL_INDEX := 0]
-
-  } else {
-    res <- sum_data[, COL_INDEX := 0]
-  }
-
-  return(list(col_index = res[ , .(BOOTi, M_YEAR, NSITE, NSITE_B, NSITE_OBS, COL_INDEX)],
-                site_id = a$SITE_ID ))
-}
-
-
-#' boot_sample
-#' Generate n bootstrap sample of the monitoring sites to be used for each iteration.
-#' @param data data.table or data.frame Data with all site id.
-#' @param boot_n integer The number of bootstrap samples to be generated.
-#' @return A list with site id and bootstrap indices for n bootstrap sample.
-#' @keywords bootstrap collated index
-#' @seealso \link{impute_count}, \link{collated_index}
-#' @author Reto Schmucki - \email{reto.schmucki@@mail.mcgill.ca}
-#' @import data.table
-#' @export boot_sample
-#'
-
-boot_sample <- function(data, boot_n = 1000){
-
-  site_id <- unique(data[, SITE_ID])
-  boot_n <- boot_n
-  boot_ind <- matrix(NA, nrow = boot_n, ncol = length(site_id))
-
-    for(i in seq_len(boot_n)){
-      boot_ind[i, ] <- sample(seq_len(length(site_id)), replace = TRUE)
-    }
-
-  boot_ind <- list(site_id = site_id, boot_ind = boot_ind)
-  return(boot_ind)
-}
-
-
-#' day_week_summary
-#' Summarize the count(s) per day or week using either the maximum or the average count when multiple counts (visit) are observed.
-#' @param ts_season_count data.table Time-series of butterfly counts for species x over year y over all sites.
-#' @param TimeUnit character The time-step for which the spline should be computed, 'd' day or 'w' week. For TimeUnit week, 'w', we refer to week_day 3 to match a mid-week calendar date.
-#' @param MultiVisit string Function to apply for summarising multiple counts within a time unit, 'max' or 'mean' (default).
-#' @param weekday Integer for selected day of the week for weekly summary, default is 3 (Wednesday). [1-7] where 1 = Monday.
-#' @return data.table Time-series of butterfly counts for species x over year y over all sites, but summarized with the chosen function.
-#' @keywords flight_curve
-#' @seealso \link{flight_curve}
-#' @author Reto Schmucki - \email{reto.schmucki@@mail.mcgill.ca}
-#' @import data.table
-#' @export day_week_summary
-#'
-
-day_week_summary <- function(ts_season_count, MultiVisit, TimeUnit, weekday){
-
-  if(MultiVisit == "mean"){
-            if(TimeUnit == 'd'){
-              ts_season_count[, trimDAYNO := DAY_SINCE - min(DAY_SINCE) + 1, by = M_YEAR]
-              ts_season_count <- ts_season_count[ , .(SPECIES, SITE_ID, YEAR, M_YEAR, MONTH, DAY, WEEK, 
-                                                      WEEK_DAY, WEEK_SINCE, DAY_SINCE, trimDAYNO, 
-                                                      M_SEASON, COMPLT_SEASON, ANCHOR, COUNT)]
-
-              ts_season_count[ , meanCOUNT := ceiling(mean(COUNT, na.rm = TRUE)),
-                                                    by = .(SPECIES, SITE_ID, M_YEAR, DAY_SINCE)][
-                                                        is.nan(meanCOUNT), meanCOUNT := NA]
-
-              ts_season_count_summary <- unique(ts_season_count[, .(SPECIES, SITE_ID, YEAR, M_YEAR, MONTH, DAY, WEEK, 
-                                                                    WEEK_DAY, WEEK_SINCE, DAY_SINCE, trimDAYNO, 
-                                                                    M_SEASON, COMPLT_SEASON, ANCHOR, meanCOUNT)])[, 
-                                                                    COUNT := meanCOUNT][, meanCOUNT := NULL]
-            } else {
-              ts_season_count[, trimWEEKNO := WEEK_SINCE - min(WEEK_SINCE) + 1, by = M_YEAR]
-              ts_season_count <- ts_season_count[, .(SPECIES, SITE_ID, YEAR, M_YEAR, MONTH, DAY, WEEK, 
-                                                        WEEK_DAY, WEEK_SINCE, trimWEEKNO, 
-                                                        M_SEASON, COMPLT_SEASON, ANCHOR, COUNT)]
-
-              ts_season_count[ , meanCOUNT := ceiling(mean(COUNT, na.rm = TRUE)),
-                                                      by = .(SPECIES, SITE_ID, M_YEAR, WEEK_SINCE)][
-                                                        is.nan(meanCOUNT), meanCOUNT := NA]
-
-              ts_season_count_summary <- unique(ts_season_count[WEEK_DAY == weekday, .(SPECIES, SITE_ID, YEAR, M_YEAR, MONTH, DAY, WEEK, 
-                                                                            WEEK_DAY, WEEK_SINCE, trimWEEKNO, 
-                                                                            M_SEASON, COMPLT_SEASON, ANCHOR, meanCOUNT)])[, 
-                                                                            COUNT := meanCOUNT][, meanCOUNT := NULL]
-              # make trimWEEKNO start with 1, it might start with 2 if the selected weekday was not in the first week 
-              ts_season_count_summary[, trimWEEKNO := WEEK_SINCE - min(WEEK_SINCE) + 1, by = M_YEAR]
-            }
-  } else {
-            if(TimeUnit == 'd'){
-
-              ts_season_count[, trimDAYNO := DAY_SINCE - min(DAY_SINCE) + 1, by = M_YEAR]
-              ts_season_count <- ts_season_count[ , .(SPECIES, SITE_ID, YEAR, M_YEAR, MONTH, DAY, WEEK, 
-                                                      WEEK_DAY, WEEK_SINCE, DAY_SINCE, trimDAYNO, 
-                                                      M_SEASON, COMPLT_SEASON, ANCHOR, COUNT)]
-
-              ts_season_count[ , maxCOUNT := suppressWarnings(max(COUNT, na.rm = TRUE)),
-                                                    by = .(SPECIES, SITE_ID, M_YEAR, DAY_SINCE)][
-                                                        maxCOUNT == -Inf, maxCOUNT := NA]
-
-              ts_season_count_summary <- unique(ts_season_count[, .(SPECIES, SITE_ID, YEAR, M_YEAR, MONTH, DAY, WEEK, 
-                                                                    WEEK_DAY, WEEK_SINCE, DAY_SINCE, trimDAYNO, 
-                                                                    M_SEASON, COMPLT_SEASON, ANCHOR, maxCOUNT)])[, 
-                                                                    COUNT := maxCOUNT][, maxCOUNT := NULL]
-            } else {
-                ts_season_count[, trimWEEKNO := WEEK_SINCE - min(WEEK_SINCE) + 1, by = M_YEAR]
-                ts_season_count <- ts_season_count[, .(SPECIES, SITE_ID, YEAR, M_YEAR, MONTH, DAY, WEEK, 
-                                                        WEEK_DAY, WEEK_SINCE, trimWEEKNO, 
-                                                        M_SEASON, COMPLT_SEASON, ANCHOR, COUNT)]
-
-                ts_season_count[ , maxCOUNT := suppressWarnings(max(COUNT, na.rm = TRUE)),
-                                                      by = .(SPECIES, SITE_ID, M_YEAR, WEEK_SINCE)][
-                                                        maxCOUNT == -Inf, maxCOUNT := NA]
-
-                ts_season_count_summary <- ts_season_count[WEEK_DAY == weekday, .(SPECIES, SITE_ID, YEAR, M_YEAR, MONTH, DAY, WEEK, 
-                                                                            WEEK_DAY, WEEK_SINCE, trimWEEKNO, 
-                                                                            M_SEASON, COMPLT_SEASON, ANCHOR, maxCOUNT)][, 
-                                                                            COUNT := maxCOUNT][, maxCOUNT := NULL]
-                # make trimWEEKNO start with 1, it might start with 2 if the selected weekday was not in the first week 
-                ts_season_count_summary[, trimWEEKNO := WEEK_SINCE - min(WEEK_SINCE) + 1, by = M_YEAR]
-            }
-  }
-
-return(ts_season_count_summary)
+##==========================================
+## Name Convention in the rbms package
+##
+##      FUNCTION: ts_snake_function()
+##      ARGUMENT: CamelNotation
+##      OBJECT: object_snake_name
+##      VARIABLE NAME: UPPER_CASE
+##
+##      Date:   02.01.2018
+##      Update:   22.04.2021
+##
+##==========================================
+
+
+#' fit_gam
+#' fit a Generalized Additive Model to butterfly count data along a temporal variable and accounting for site effect when multiple are available.
+#' @param dataset_y data.table Filtered butterfly counts for species x over year y over all sites.
+#' @param NbrSample integer Inherited from \link{flight_curve}, default=100.
+#' @param GamFamily string Inherited from \link{flight_curve}, default='poisson', but can be 'nb' or 'quasipoisson'.
+#' @param MaxTrial integer Inherited from \link{flight_curve}, default=3.
+#' @param SpeedGam logical to use the \link[mgcv]{bam} method instead of the \link[mgcv]{gam} method.
+#' @param OptiGam logical Set if the \link[mgcv]{bam} method should be used, default instead of the default \link[mgcv]{gam} method.
+#' @param TimeUnit character The time-step for which the spline should be computed, 'd' day or 'w' week.
+#' @param MultiVisit string Function to apply for summarising multiple counts within a time unit, 'max' or 'mean' (default).
+#' @param weekday Integer for selected day of the week for weekly summary, default is 3 (Wednesday). [1-7] where 1 = Monday.
+#' @param mod_form string with formula to be passed to the gam model, default null.
+#' @param tp_col string or vector of string with additional variable used in the gam model, default null.
+#' @param verbose a logical indicating if some “progress report” should be given. 
+#' @param ... Additional parameters passed to gam or bam function from the \link[mgcv]{gam} package.
+#' @return A list with three objects, i) **f_curve**: a data.table with the flight curve \code{f_curve} with expected relative abundance, normalize to sum to one over a full season,
+#'         ii) **f_model**: the resulting gam model \code{f_model} fitted on the count data and iii) **f_data**: a data.table with the data used to fit the GAM model. This is provide for one year 'y'.
+#' @keywords gam
+#' @seealso \link{flight_curve}, \link[mgcv]{gam}, \link[mgcv]{bam}
+#' @author Reto Schmucki - \email{reto.schmucki@@mail.mcgill.ca}
+#' @import data.table
+#' @export fit_gam
+#'
+
+fit_gam <- function(dataset_y, NbrSample = NULL, GamFamily = 'poisson', MaxTrial = 4,
+                    SpeedGam = TRUE, OptiGam = TRUE, ConLikelihood = TRUE,  TimeUnit = 'd', MultiVisit = 'mean',
+                    weekday = 3, mod_form = NULL, tp_col = NULL, verbose = TRUE, ...){
+
+
+        check_package('data.table')
+        tr <- 1
+        gam_obj_site <- c()
+
+        while((tr == 1 | inherits(gam_obj_site,"try-error")) & tr <= MaxTrial){
+
+          if(!is.null(NbrSample)){
+            if (dataset_y[, uniqueN(SITE_ID)] > NbrSample) {
+                sp_data_all <- data.table::copy(dataset_y[SITE_ID %in% sample(unique(dataset_y[, SITE_ID]), NbrSample, replace = FALSE), ])
+            } else {
+                sp_data_all <- data.table::copy(dataset_y)
+            }
+          } else {
+            sp_data_all <- data.table::copy(dataset_y)
+          }
+
+            if(isTRUE(OptiGam)){
+                if(sp_data_all[, uniqueN(SITE_ID)] < 100){
+                    SpeedGam <- FALSE
+                }
+            }
+
+            gamMethod <-'gam()'
+            if(isTRUE(SpeedGam)){
+                gamMethod <- 'SpeedGAM [bam()]'
+            }
+
+            if(verbose){
+              message(paste("Fitting the flight curve spline for species", as.character(sp_data_all$SPECIES[1]), "and year", sp_data_all$M_YEAR[1], "with",
+                            sp_data_all[, uniqueN(SITE_ID)], "sites, using", gamMethod, ":", Sys.time(), "-> trial", tr))
+            }
+
+            if(is.null(mod_form)){
+            mod_form <- as.formula(paste0("COUNT ~ s(", tp_col,", bs =\"cr\")", ifelse(sp_data_all[, uniqueN(SITE_ID)] > 1, "+ factor(SITE_ID)", "")))
+            } else {
+              mod_form <- as.formula(mod_form)
+            }
+
+              if(isTRUE(SpeedGam)){
+                gam_obj_site <- try(mgcv::bam(mod_form, data=sp_data_all, family=GamFamily, ...), silent = TRUE)
+              } else {
+                gam_obj_site <- try(mgcv::gam(mod_form, data=sp_data_all, family=GamFamily, ...), silent = TRUE)
+              }
+
+          tr <- tr + 1
+
+        }
+
+        if (inherits(gam_obj_site, "try-error")) {
+            if(verbose) {
+              message(paste("Error in fitting the GAM for species", as.character(sp_data_all$SPECIES[1]), "and year", sp_data_all$M_YEAR[1],
+                            "; Model did not converge after", tr, "trials"))
+            }
+            sp_data_all[, c("FITTED", "NM") := .(NA, NA)]
+        } else {
+            colnames <- names(sp_data_all)
+            pred_data <- sp_data_all[, ..colnames]
+            sp_data_all[, FITTED := mgcv::predict.gam(gam_obj_site, newdata = pred_data, type = "response")]
+            sp_data_all[M_SEASON == 0L, FITTED := 0]
+
+            if(sum(is.infinite(sp_data_all[, FITTED])) > 0){
+                sp_data_all[, c("FITTED", "NM") := .(NA, NA)]
+            } else {
+                sp_data_all[, SITE_SUM := sum(FITTED), by = SITE_ID]
+                sp_data_all[, NM := round(FITTED / SITE_SUM, 5)]
+            }
+        }
+
+        sid_1 <- sp_data_all[, SITE_ID][1]
+        f_curve <- data.table::copy(sp_data_all)
+        
+        ifelse(is.null(tp_col),
+          f_curve <- f_curve[SITE_ID == sid_1, , c("COUNT", "SITE_ID","FITTED", "SITE_SUM") := NULL],
+          f_curve <- f_curve[, c("SITE_SUM") := NULL])  
+        # keep fitted values for testing against observed counts
+
+        data.table::setkey(f_curve)
+
+        sp_data_all[ , c("FITTED", "SITE_SUM", "NM") := NULL]
+
+        f_curve_mod <- list(f_curve = f_curve, f_model = gam_obj_site, f_data = sp_data_all)
+
+    return(f_curve_mod)
+}
+
+
+#' get_nm
+#' Compute the normalized flight curve by fitting a spline in a Generalized Additive Model for one year 'y' to butterfly count data.
+#' @param y integer Vector of years for which to compute the flight curve.
+#' @param ts_season_count data.table Time-series of count and season information returned by \link{ts_monit_count_site}
+#' @param MinVisit integer The minimum number of visits required for a site to be included in the computation, default=3.
+#' @param MinOccur integer The minimum number of positive records (e.g. >= 1) observed over the year in a site default=2.
+#' @param MinNbrSite integer The minimum number of sites required to compute the flight curve, default=1.
+#' @param NbrSample integer Value inherited from \link{flight_curve}, when set to 'NULL' (default), all site are considered in the GAM model
+#' @param GamFamily string Value inherited from \link{flight_curve}, default='poisson', but can be 'nb' or 'quasipoisson'.
+#' @param MaxTrial integer Value inherited from \link{flight_curve}, default=3.
+#' @param SpeedGam logical Set if the \link[mgcv]{bam} method should be used, default instead of the default \link[mgcv]{gam} method.
+#' @param OptiGam logical Set the use the \link[mgcv]{bam} method when data are larger than 200 and gam for smaller datasets
+#' @param TimeUnit character Time-step for which the spline should be computed, 'd' day or 'w' week.
+#' @param MultiVisit string Function for summarising multiple counts within a time unit, 'max' or 'mean' (default).
+#' @param weekday Integer for selected day of the week for weekly summary, default is 3 (Wednesday). [1-7] where 1 = Monday.
+#' @param mod_form string with formula to be passed to the gam model, default null.
+#' @param tp_col string or vector of string with additional variable used in the gam model, default null.
+#' @param verbose a logical indicating if some “progress report” should be given. 
+#' @param ... Additional parameters passed to gam or bam function from the \link[mgcv]{gam} package.
+#' @return A list of lists, each list containing three objects, i) **f_curve**: a data.table with the flight curve \code{f_curve} with expected relative abundance, normalised to sum to one over a full season,
+#'         ii) **f_model**: the resulting gam model \code{f_model} fitted on the count data and iii) **f_data**: a data.table with the data used to fit the GAM model. This is provided for all year provided in 'y'.
+#' @keywords gam, spline
+#' @seealso \link{flight_curve}, \link[mgcv]{gam}, \link[mgcv]{bam}
+#' @author Reto Schmucki - \email{reto.schmucki@@mail.mcgill.ca}
+#' @import data.table
+#' @export get_nm
+#'
+
+get_nm <- function(y, ts_season_count, MinVisit, MinOccur, MinNbrSite, NbrSample, GamFamily, MaxTrial, 
+                  SpeedGam, OptiGam, TimeUnit, MultiVisit, weekday, mod_form, tp_col, verbose = TRUE, ...){
+
+  dataset_y <- ts_season_count[as.integer(M_YEAR) == y, ]
+  visit_occ_site <- unique(dataset_y[!is.na(COUNT) & ANCHOR == 0L, visitN := .N, by = SITE_ID][
+                                  !is.na(COUNT) & ANCHOR == 0L & COUNT > 0, occurN := .N, by=SITE_ID][
+                                  !is.na(COUNT) & ANCHOR == 0L, ][order(SITE_ID), .(SITE_ID, occurN, visitN)])
+
+  dataset_y <- data.table::copy(dataset_y[SITE_ID %in% 
+                                  visit_occ_site[visitN >= MinVisit & occurN >= MinOccur, SITE_ID], ][,
+                                  visitN := NULL][, occurN := NULL])
+  if(is.null(tp_col)){
+    if(TimeUnit == 'd'){
+      tp_col <- "trimDAYNO"
+    } else {
+      tp_col <- "trimWEEKNO"
+    }
+  }else{
+    tp_col <- tp_col
+  }
+
+  if(dataset_y[, uniqueN(SITE_ID)] < MinNbrSite){
+
+    f_curve  <- unique(ts_season_count[as.integer(M_YEAR) == y, ][ , SITE_ID := NULL][, COUNT := NULL])[, NM := NA]
+    f_curve_mod <- list(f_curve=f_curve[order(get(tp_col)),], f_model=list(NA), f_data=data.table(NA))
+
+    if(verbose){
+      message(paste("You have not enough sites with observations for estimating the flight curve for species", 
+                    as.character(ts_season_count$SPECIES[1]), "in", unique(ts_season_count[as.integer(M_YEAR) == y, M_YEAR])))
+    }  
+  } else {
+    f_curve_mod <- fit_gam(dataset_y, NbrSample = NbrSample, GamFamily = GamFamily, MaxTrial = MaxTrial,
+                          SpeedGam = SpeedGam, OptiGam = OptiGam, TimeUnit = TimeUnit, MultiVisit = MultiVisit, weekday = weekday,
+                          mod_form = mod_form, tp_col = tp_col, verbose = verbose, ...)
+  }
+  return(f_curve_mod)
+}
+
+
+#' flight_curve
+#' Compute the annual flight curve from butterfly count data collated across sites.
+#' @param ts_season_count data.table Time-series of counts and season information returned by \link{ts_monit_count_site}
+#' @param NbrSample integer The maximum number of sites to use for computing the flight curve, default=100.
+#' @param MinVisit integer The minimum number of visits required for a site to be included, default=3.
+#' @param MinOccur integer The minimum number of positive records (e.g. >= 1) required in one year for a site to be included, default=2.
+#' @param MinNbrSite integer The minimum number of sites required to compute a flight curve, default=1.
+#' @param MaxTrial integer The maximum number of trials for model convergence, default=3.
+#' @param GamFamily string The distribution of the error term used in the GAM, default='poisson', but can be the negative-binomial 'nb' or 'quasipoisson'.
+#' @param CompltSeason Logical to restrict computation of flight curve for years where the complete season has been sampled, default=TRUE.
+#' @param SelectYear integer Select a specific year to compute the flight curve, default=NULL.
+#' @param SpeedGam Logical Set if the \link[mgcv]{bam} method should be used, default instead of the default \link[mgcv]{gam} method.
+#' @param OptiGam Logical Set the use of the \link[mgcv]{bam} method when data are larger than 200 and gam for smaller datasets
+#' @param KeepModel Logical to keep model output in a list object named \code{flight_curve_model}.
+#' @param KeepModelData Logical to keep the data used for the GAM.
+#' @param TimeUnit character The time-step for which the spline should be computed, 'd' day or 'w' week.
+#' @param MultiVisit string Function to apply for summarising multiple counts within a time unit, 'max' or 'mean' (default).
+#' @param weekday Integer for selected day of the week for weekly summary, default is 3 (Wednesday). [1-7] where 1 = Monday.
+#' @param mod_form string with formula to be passed to the gam model, default null.
+#' @param tp_col string or vector of string with additional variable used in the gam model, default null.
+#' @param verbose a logical indicating if some “progress report” should be given. 
+#' @param ... Additional parameters passed to gam or bam function from the \link[mgcv]{gam} package.
+#' @return A list with three objects, i) **pheno**: a vector with annual flight curves \code{f_pheno} with expected relative abundance, normalize to sum to one over a full season,
+#'         ii) **model**: a list of the resulting gam models \code{f_model} fitted on the count data for each year and iii) **data**: a data.table with the data used to fit the GAM model.
+#' @keywords gam, flight curve
+#' @seealso \link{fit_gam}
+#' @seealso \link[mgcv]{gam}
+#' @seealso \link[mgcv]{bam}
+#' @author Reto Schmucki - \email{reto.schmucki@@mail.mcgill.ca}
+#' @import data.table
+#' @export flight_curve
+#'
+
+flight_curve <- function(ts_season_count, NbrSample = 100, MinVisit = 3, MinOccur = 2, MinNbrSite = 1, MaxTrial = 3,
+                         GamFamily = 'poisson', CompltSeason = TRUE, SelectYear = NULL, SpeedGam = TRUE,
+                         OptiGam = TRUE, KeepModel = TRUE, KeepModelData = TRUE, TimeUnit = 'd', 
+                         MultiVisit = "mean", weekday = 3, mod_form = NULL, tp_col = NULL, verbose = TRUE, ...) {
+
+
+        check_package('data.table')
+
+        names(ts_season_count) <- toupper(names(ts_season_count))
+        if(!is.null(tp_col)){ 
+          tp_col <- toupper(tp_col)
+        }
+
+        col_name <- c("COMPLT_SEASON", "M_YEAR", "SITE_ID", "SPECIES", "DATE", "WEEK", "WEEK_DAY", "DAY_SINCE", "WEEK_SINCE", "M_SEASON", "COUNT", "ANCHOR")
+        check_names(ts_season_count, ifelse(is.null(tp_col), col_name, c(col_name, tp_col)))
+
+        if(isTRUE(CompltSeason)){
+            ts_season_count <- ts_season_count[COMPLT_SEASON == 1, ]
+        }
+
+        if(is.null(SelectYear)){
+            year_series <- ts_season_count[!is.na(COUNT) & ANCHOR != 1, unique(as.integer(M_YEAR))]
+        } else {
+            year_series <- ts_season_count[!is.na(COUNT) & ANCHOR != 1, ][M_YEAR %in% SelectYear, unique(as.integer(M_YEAR))]
+        }
+
+        if(length(year_series) == 0) stop(paste0(" No count data found for year ", SelectYear))
+
+        if(!is.null(tp_col)){
+          if(!all(tp_col %in% col_name)){
+          if(TimeUnit == 'd'){
+            ts_season_count_tp_col <- unique(ts_season_count[ , c(c("SPECIES", "SITE_ID", "DAY_SINCE"), tp_col), with = FALSE])
+            setkey(ts_season_count_tp_col, SPECIES, SITE_ID, DAY_SINCE)
+          }else{
+            ## compute mean weekly value for tp_col (temporal variable column) if TimeUnit is week
+            ts_season_count_m <- ts_season_count[, lapply(.SD, mean, na.rm = TRUE), by = .(SPECIES, SITE_ID, WEEK_SINCE), .SDcols = tp_col]
+            ts_season_count_tp_col <- unique(ts_season_count_m[ , c(c("SPECIES", "SITE_ID", "WEEK_SINCE"), tp_col), with = FALSE])
+            setkey(ts_season_count_tp_col, SPECIES, SITE_ID, WEEK_SINCE)
+          }
+          }
+        }
+
+        ts_season_count <- day_week_summary(ts_season_count, MultiVisit = MultiVisit, TimeUnit = TimeUnit, weekday = weekday)
+
+        if(!is.null(tp_col)){
+          if(!all(tp_col %in% col_name)){
+            ifelse(TimeUnit == 'd', setkey(ts_season_count, SPECIES, SITE_ID, DAY_SINCE), setkey(ts_season_count, SPECIES, SITE_ID, WEEK_SINCE))
+            ts_season_count <- merge(ts_season_count, ts_season_count_tp_col, all.x = TRUE)
+          }
+        }
+
+        result_fc <- lapply(year_series, get_nm, ts_season_count = ts_season_count, MinVisit = MinVisit, MinOccur = MinOccur, MinNbrSite = MinNbrSite,
+                                                  NbrSample = NbrSample, GamFamily = GamFamily, MaxTrial = MaxTrial, SpeedGam = SpeedGam,
+                                                  OptiGam = OptiGam, TimeUnit = TimeUnit, MultiVisit = MultiVisit, weekday = weekday, mod_form = mod_form,
+                                                  tp_col = tp_col, verbose = verbose, ...) 
+
+        result_fcurve <- data.table::rbindlist(lapply(result_fc, function(x) x$f_curve), fill = TRUE)
+        result_fdata <- data.table::rbindlist(lapply(result_fc, function(x) x$f_data), fill = TRUE)
+        result_fmodel <- lapply(result_fc, function(x) x$f_model)
+
+        if(!isTRUE(KeepModelData) & !isTRUE(KeepModel)){
+          result_fc <- list(pheno = result_fcurve)
+        }
+
+        if(!isTRUE(KeepModelData) & isTRUE(KeepModel)){
+          result_fc <- list(pheno = result_fcurve, model = result_fmodel)
+        }
+
+        if(isTRUE(KeepModelData) & isTRUE(KeepModel)){
+          result_fc <- list(pheno = result_fcurve, model = result_fmodel, data = result_fdata)
+        }
+    class(result_fc) <- "pheno_curve"
+    return(result_fc)
+}
+
+
+#' get_nny
+#' find the nearest year with a computed flight curve
+#' @param x integer Year for which to find the nearest flight curve.
+#' @param y vector Years with available flight curve.
+#' @return z integer The value of the nearest year with flight curve.
+#' @keywords flight curve
+#' @seealso \link{check_pheno}
+#' @author Reto Schmucki - \email{reto.schmucki@@mail.mcgill.ca}
+#' @import data.table
+#' @export check_pheno
+#'
+
+get_nny <- function(x, y) {
+      z <- which.min(abs(x - y))
+      if(length(z) > 1)
+      z <- sample(z, 1)
+      return(z)
+      }
+
+
+#' check_pheno
+#' Check for the flight curve of a specific year. If the specific year is missing, use the nearest year available within a 5-year period to impute missing count. Function used in \link{impute_count}.
+#' @param sp_count_flight data.table Object with the flight curve, relative abundance (NM), for a specific year.
+#' @param ts_flight_curve data.table Object with the all flight curves and relative abundance (NM) for the years available for the search as returned by \link{flight_curve}.
+#' @param YearCheck integer or vector Year to check for nearest flight curve, set internally in \link{impute_count}.
+#' @param YearLimit integer Define the span of years (+/- number of year) to look for a flight curve, if NULL no restriction is set.
+#' @param TimeUnit character The time-step for which the spline should be computed, 'd' day or 'w' week.
+#' @param verbose a logical indicating if some “progress report” should be given. 
+#' @return A data.table with time-series of the expected relative abundance of butterfly count per day (NM) for the year or the nearest year where
+#'         phenology is available.
+#' @keywords flight curve
+#' @seealso \link{impute_count}, \link{flight_curve}
+#' @author Reto Schmucki - \email{reto.schmucki@@mail.mcgill.ca}
+#' @import data.table
+#' @export check_pheno
+#'
+
+check_pheno <- function(sp_count_flight, ts_flight_curve, YearCheck, YearLimit, TimeUnit, verbose = TRUE){
+
+       sp_count_flight_y <- sp_count_flight[M_YEAR == YearCheck, ]
+
+       if(any(!is.na(ts_flight_curve[!is.na(NM), .N, by = M_YEAR]$N)) == 0){
+            warning("No flight curve available for this species!")
+        }
+
+        if(TimeUnit == 'd'){
+            tp_col <- "trimDAYNO"
+        } else {
+            tp_col <- "trimWEEKNO"
+        }
+
+        fcol <- c("M_YEAR", tp_col, "NM")
+
+        count_y <- as.integer(as.character(unique(sp_count_flight_y[ , M_YEAR])))
+        fc_y <- as.integer(as.character(unique(ts_flight_curve[!is.na(NM), M_YEAR])))
+        fc_year <- fc_y[unlist(lapply(count_y, get_nny, y = fc_y))]
+
+        alt_flight <- unique(ts_flight_curve[as.integer(as.character(M_YEAR)) == fc_year, fcol, with = FALSE])
+
+        if(is.null(YearLimit)){
+          warning(paste("We used the flight curve of", alt_flight[1, M_YEAR], "to compute abundance indices for year", sp_count_flight_y[1, M_YEAR, ]))
+          data.table::setnames(alt_flight, 'NM', 'NMnew')
+          alt_flight[, M_YEAR := NULL]
+          data.table::setkeyv(sp_count_flight_y, tp_col)
+          data.table::setkeyv(alt_flight, tp_col)
+          sp_count_flight_y <- merge(sp_count_flight_y, alt_flight, by=tp_col, all.x=TRUE)
+          sp_count_flight_y[, NM := NMnew][, NMnew := NULL]
+        } else {
+          if(abs(count_y - fc_year) > YearLimit){
+            if(verbose){
+              message(paste("No reliable flight curve available within a ",YearLimit," year horizon of", sp_count_flight_y[1, M_YEAR, ]))
+            }
+          } else {
+            warning(paste("We used the flight curve of", alt_flight[1, M_YEAR], "to compute abundance indices for year", sp_count_flight_y[1, M_YEAR, ]))
+            data.table::setnames(alt_flight, 'NM', 'NMnew')
+            alt_flight[, M_YEAR := NULL]
+            data.table::setkeyv(sp_count_flight_y, tp_col)
+            data.table::setkeyv(alt_flight, tp_col)
+            sp_count_flight_y <- merge(sp_count_flight_y, alt_flight, by=tp_col, all.x=TRUE)
+            sp_count_flight_y[, NM := NMnew][, NMnew := NULL]
+          }
+       }
+
+      return(sp_count_flight_y)
+
+    }
+
+
+#' impute_count
+#' @param ts_season_count data.table Time-series of counts for a specific species across all sites as returned by \link{ts_monit_count_site}.
+#' @param ts_flight_curve pheno_curve class object or data.table with light curves and relative abundances (NM) for a specific species as returned by \link{flight_curve}.
+#' @param TimeUnit character The time-step for which the spline should be computed, 'd' day or 'w' week.
+#' @param MultiVisit string Function to apply for summarising multiple counts within a time unit, 'max' or 'mean' (default).
+#' @param weekday Integer for selected day of the week for weekly summary, default is 3 (Wednesday). [1-7] where 1 = Monday.
+#' @param sp integer or string Species ID or name.
+#' @param YearLimit integer Define the span of years (+/- number of year) to look for a flight curve, if NULL no restriction is set.
+#' @param SelectYear integer Select a specific year to compute the flight curve, default=NULL.
+#' @param CompltSeason logical Restrict computation of flight curve for years where the complete season was sampled, default=TRUE.
+#' @param verbose a logical indicating if some “progress report” should be given. 
+#' @return A data.table based on the entry count data, augmented with site indices 'SINDEX' and imputed weekly count 'IMPUTED_COUNT'.
+#' @details Site indices can be extracted from the data.table returned by this function. The site index is currently computed by adjusting the count by the proportion of the flight curve covered by the visits.
+#' @keywords site index, flight curve
+#' @seealso \link{flight_curve}
+#' @author Reto Schmucki - \email{reto.schmucki@@mail.mcgill.ca}
+#' @import data.table
+#' @export impute_count
+#'
+
+impute_count <- function(ts_season_count, ts_flight_curve, TimeUnit = 'd', MultiVisit = 'mean', weekday = 3,
+                         sp = NULL, YearLimit= NULL, SelectYear = NULL, CompltSeason = TRUE, verbose = TRUE){
+
+        check_package('data.table')
+
+        if(!is.null(SelectYear)){
+          ts_season_count <- ts_season_count[M_YEAR == SelectYear, ]
+        }
+
+        if(!is.null(sp)){
+          ts_season_count <- ts_season_count[SPECIES == sp, ]
+        }
+
+        if(!ts_season_count$SPECIES[1] %in% unique(ts_flight_curve$SPECIES)){
+            stop('Species in count data must be in the flight curve data!')
+        }
+
+        if(TimeUnit == 'd'){
+            tp_col <- "trimDAYNO"
+        } else {
+            tp_col <- "trimWEEKNO"
+        }
+
+        if(inherits(ts_flight_curve, "pheno_curve")){
+          ts_flight_curve <- ts_flight_curve$pheno
+        }
+        
+        ts_season_count <- day_week_summary(ts_season_count, MultiVisit = MultiVisit, TimeUnit = TimeUnit, weekday = weekday)
+
+        ts_season_count$M_YEAR <- as.integer(as.character(ts_season_count$M_YEAR))
+        ts_flight_curve$M_YEAR <- as.integer(as.character(ts_flight_curve$M_YEAR))
+
+        keycol <- c("SPECIES", "M_YEAR", tp_col)
+        data.table::setkeyv(ts_season_count, keycol)
+        data.table::setkeyv(ts_flight_curve, keycol)
+        mcol <- c(keycol, "NM")
+
+        sp_count_flight <- merge(ts_season_count, ts_flight_curve[!duplicated(ts_flight_curve[, mcol, with = FALSE]), mcol, with = FALSE], all.x=TRUE)
+
+        YearCheck <- as.integer(as.character(unique(sp_count_flight[ is.na(NM), M_YEAR])))
+
+        if(length(YearCheck) > 0){
+          a <- lapply(YearCheck, check_pheno, sp_count_flight=sp_count_flight, ts_flight_curve=ts_flight_curve, YearLimit=YearLimit, TimeUnit = TimeUnit,
+                      verbose = verbose)
+          a_rb <- data.table::rbindlist(a, use.names = TRUE, fill = TRUE)
+          sp_count_flight <- rbind(a_rb, sp_count_flight[!M_YEAR %in% a_rb[!is.na(NM), .N, by= M_YEAR][N>0, M_YEAR], ], use.names = TRUE, fill=TRUE)
+        }
+
+        total_count <- sp_count_flight[M_SEASON != 0 , sum(COUNT, na.rm = TRUE), by = .(M_YEAR, SITE_ID)][, TOTAL_COUNT := V1][, V1 := NULL]
+        total_nm <- sp_count_flight[M_SEASON != 0 & !is.na(COUNT) , sum(NM, na.rm = TRUE), by = .(M_YEAR, SITE_ID)][, TOTAL_NM := V1][, V1 := NULL]
+        setkey(total_count, M_YEAR, SITE_ID)
+        setkey(total_nm, M_YEAR, SITE_ID)
+        setkey(sp_count_flight, M_YEAR, SITE_ID)
+
+        sp_count_flight <- merge(sp_count_flight, merge(total_count, total_nm, all.x=TRUE)[, SINDEX := TOTAL_COUNT / TOTAL_NM], all.x = TRUE)
+        sp_count_flight[, IMPUTED_COUNT:= COUNT][M_SEASON != 0 & is.na(COUNT), IMPUTED_COUNT := as.integer(round(SINDEX*NM))]
+
+        if(TimeUnit == 'd') {
+          sp_count_flight[ , SINDEX := SINDEX / 7]
+          week_count <- unique(sp_count_flight[M_SEASON != 0 & !is.na(COUNT), .(M_YEAR, SITE_ID, WEEK)])[ , WEEK_COUNT := 1]
+          setkey(week_count, SITE_ID, M_YEAR, WEEK)
+          setkey(sp_count_flight, SITE_ID, M_YEAR, WEEK)
+          sp_count_flight <- merge(sp_count_flight, week_count, all.x = TRUE)
+          sp_count_flight[ , WEEK_NM := mean(NM * WEEK_COUNT, na.rm = TRUE), by = .(M_YEAR, SITE_ID, WEEK)][ ,
+                                             TOTAL_NM := sum(WEEK_NM, na.rm=TRUE), by = .(M_YEAR, SITE_ID)][ , WEEK_NM := NULL][, WEEK_COUNT := NULL]
+        }
+
+     return(sp_count_flight)
+  }
+
+
+#' site_index
+#' Extract abundance indices per site and year based on flight curve imputation.
+#' @param butterfly_count data.table Observed and imputed weekly or daily counts and the estimated total counts (SINDEX) computed by the function impute_count().
+#' @param MinFC numeric Value between 0 and 1 to define the threshold for the proportion of the flight curve covered by the visits, if NULL all site-year available indices are returned.
+#' @return data.table Estimated annual abundance index and the proportion of the flight curve covered by the visit - total weekly or daily count over the entire monitoring season.
+#' @keywords butterfly count
+#' @seealso \link{impute_count}, \link{flight_curve}
+#' @author Reto Schmucki - \email{reto.schmucki@@mail.mcgill.ca}
+#' @import data.table
+#' @export site_index
+#'
+
+site_index <- function(butterfly_count, MinFC = NULL){
+
+      if(is.null(MinFC)){
+        sindex <- unique(butterfly_count[!is.na(SINDEX), .(SPECIES, SITE_ID, M_YEAR, TOTAL_NM, SINDEX)])
+      } else {
+        if(!MinFC >= 0 & MinFC <= 1) stop('MinFC must be between 0 and 1, or NULL')
+        sindex <- unique(butterfly_count[!is.na(SINDEX) & TOTAL_NM >= MinFC, .(SPECIES, SITE_ID, M_YEAR, TOTAL_NM, SINDEX)])
+      }
+
+    return(sindex)
+}
+
+
+#' collated_index_old
+#' compute a collated index from the site indices, using a Generalized Linear Model.
+#' @param site_indices data.table or data.frame with site indices per year and proportion of flight curve covered by the monitoring.
+#' @param GlmWeight vector of weight used in the GLM.
+#' @param GlmFamily family used for the GLM model.
+#' @return a list of three objects, a vector of site, a glm model object, and a vector of collated indices per year.
+#' @keywords annual index
+#' @seealso \link{impute_count}, \link{flight_curve}
+#' @author Reto Schmucki - \email{reto.schmucki@@mail.mcgill.ca}
+#' @import data.table
+#' @export collated_index_old
+#'
+
+collated_index_old <- function(site_indices, GlmWeight = NULL, GlmFamily = poisson()){
+      
+      site_indices <- setDT(site_indices)
+
+      if(is.null(GlmWeight)){
+        col_mod <- try(speedglm::speedglm(round(SINDEX) ~ factor(M_YEAR) + factor(SITE_ID) - 1, data = site_indices, family = GlmFamily), silent = TRUE)
+      } else {
+        col_mod <- try(speedglm::speedglm(round(SINDEX) ~ factor(M_YEAR) + factor(SITE_ID) - 1, data = site_indices, family = GlmFamily, weigth = GlmWeight), silent = TRUE)
+      }
+
+      if(class(col_mod)[1] == "try-error"){
+        if(is.null(GlmWeight)){
+          col_mod <- try(glm(round(SINDEX) ~ factor(M_YEAR) + factor(SITE_ID) - 1, data = site_indices, family = GlmFamily), silent = TRUE)
+        } else {
+          col_mod <- try(glm(round(SINDEX) ~ factor(M_YEAR) + factor(SITE_ID) - 1, data = site_indices, family = GlmFamily, weigth = GlmWeight), silent = TRUE)
+        }
+      }
+
+      if(class(col_mod)[1] == "try-error") stop('Unable to fit GLM to estimate a collated index')
+
+      yr_coefs = coef(summary(col_index))
+      res <- yr_coefs[grepl("M_YEAR",row.names(yr_coefs)), c("Estimate","Std. Error")]
+
+      res <- list(site = site_indices$SITE_ID, glm_model = col_mod, collated_index = res)
+
+    return(res)
+}
+
+#' collated_index
+#' compute a collated index from the site indices, using a Generalized Linear Model.
+#' @param data data.table or data.frame Site indices per year and proportion of flight curve covered by the monitoring.
+#' @param s_sp string Species name to be found in the data.
+#' @param sindex_value string Name of the response variable to be used the computation of the collated index, default is "SINDEX", but could be other standardized values.
+#' @param bootID integer Identify the n^th bootstrap.
+#' @param boot_ind data.table Index of the bootstrap and the site ids of the specific bootstrap sample.
+#' @param glm_weights logical Use the proportion of the flight curve sampled as weight for the collated index, if FALSE the function uses equal weights.
+#' @param rm_zero logical Remove the sites where species was not observed to speed-up the fit of the GLM without altering the output, default TRUE.
+#' @return a list of two objects, a vector of site, a glm model object, and a vector of collated indices per year.
+#' @keywords annual index
+#' @seealso \link{impute_count}, \link{flight_curve}
+#' @author Reto Schmucki - \email{reto.schmucki@@mail.mcgill.ca}
+#' @import data.table
+#' @export collated_index
+#'
+
+collated_index <- function(data, s_sp, sindex_value = "SINDEX", bootID=NULL, 
+    boot_ind=NULL, glm_weights=TRUE, rm_zero=TRUE){
+
+  data <- setDT(data)
+  data = data[SPECIES == s_sp, ]
+  y = as.numeric(as.character(unique(data$M_YEAR)))
+
+  if(is.null(boot_ind)){
+    site_id_ <- unique(data[, SITE_ID])
+    boot_ind_ <- matrix(NA, nrow = 1, ncol = length(site_id_))
+    boot_ind_[1, ] <- seq_len(length(site_id_))
+    boot_ind <- list(site_id = site_id_, boot_ind = boot_ind_)
+  } else {
+    boot_ind = boot_ind
+  }
+
+  if(is.null(bootID)){
+    bootID <- 0
+  }else{
+    booID <- bootID
+  }
+
+  if(bootID == 0){
+    if(is.null(boot_ind)){
+    a <- data.table(uID = as.character(paste0("s_",seq_len(data[, uniqueN(SITE_ID)]))),
+     SITE_ID = as.character(unique(data[, SITE_ID])))
+    }else{
+    a <- data.table(uID = as.character(paste0("s_",seq_along(boot_ind$boot_ind[bootID+1, ]))),
+     SITE_ID = as.character(boot_ind$site_id[seq_along(boot_ind$boot_ind[bootID+1, ])]))
+    }
+  } else {
+    a <- data.table(uID = as.character(paste0("s_",seq_along(boot_ind$boot_ind[bootID, ]))),
+     SITE_ID = as.character(boot_ind$site_id[boot_ind$boot_ind[bootID, ]]))
+  }
+
+  s_y <- data.table(expand.grid(uID = a$uID, M_YEAR = y[order(y)]))
+  # names(s_y) <- c("uID", "M_YEAR")
+  s_y[ , uID:=as.character(uID)]
+  s_y[ , M_YEAR:=as.numeric(as.character(M_YEAR))]
+  data[ , SITE_ID:=as.character(SITE_ID)]
+  data[ , M_YEAR:=as.numeric(as.character(M_YEAR))]
+
+  setkey(a, uID); 
+  setkey(s_y, uID)
+  s_y <- merge(s_y, a, all.x=TRUE)
+
+  setkey(s_y, SITE_ID, M_YEAR); setkey(data, SITE_ID, M_YEAR)
+
+  if(sindex_value != 'SINDEX'){
+    data_boot <- merge(s_y, data[ , .(SITE_ID, M_YEAR, SINDEX, TOTAL_NM)][, (sindex_value) := data[, get(sindex_value)]])
+    } else {
+    data_boot <- merge(s_y, data[ , .(SITE_ID, M_YEAR, SINDEX, TOTAL_NM)])
+    }
+
+  sum_data <- data.table( BOOTi = bootID,
+                          M_YEAR = y[order(y)],
+                          NSITE = data_boot[, uniqueN(uID), by = M_YEAR][order(M_YEAR), V1],
+                          NSITE_B = data_boot[, uniqueN(SITE_ID), by = M_YEAR][order(M_YEAR), V1],
+                          NSITE_OBS = data_boot[, sum(get(sindex_value)>0), by = M_YEAR][order(M_YEAR), V1])
+
+  setkey(sum_data, M_YEAR)
+
+  if(nrow(sum_data[NSITE_OBS > 0,]) != 0){
+
+    if(isTRUE(rm_zero)){
+      zero_site <- data_boot[ , V1:=sum(SINDEX>0), uID][V1==0, uID]
+      data_boot <- data_boot[!uID %in% zero_site, ]
+    }
+
+    pred_data_boot <- data.table(expand.grid(uID = unique(data_boot$uID), M_YEAR = unique(data_boot$M_YEAR)))
+    #names(pred_data_boot) <- c("uID", "M_YEAR")
+
+    if (data_boot[, uniqueN(M_YEAR)] == 1 & data_boot[, uniqueN(SITE_ID)] == 1) warning(paste0(sindex_value, " available for only one site and one year: no collated index computed for ", s_sp, " - ", unique(data_boot$M_YEAR)), call. = FALSE)
+    
+    if (data_boot[, uniqueN(M_YEAR)] == 1) {
+      mod_form <- as.formula(paste0("I(round(", sindex_value, ")) ~ factor(uID) - 1"))
+    } else {
+      mod_form <- as.formula(ifelse(data_boot[, uniqueN(SITE_ID)] > 1, paste0("I(round(", sindex_value, ")) ~ factor(uID) + factor(M_YEAR) - 1"), paste0("I(round(", sindex_value, ")) ~ factor(M_YEAR) - 1")))
+    }
+
+    if(!isTRUE(glm_weights)){
+      data_boot[ , weights := 1]
+    }else{
+      ## make sure that column TOTAL_NM exists
+      data_boot[ , weights := TOTAL_NM]
+    }
+
+    col_index <- try(speedglm::speedglm(mod_form, data = data_boot, family = poisson(),
+                      weights = data_boot$weights), silent = TRUE)
+      if (inherits(col_index, "try-error")) {
+        col_index <- try(speedglm::speedglm(mod_form, data = data_boot, family = poisson(),
+                      weights = data_boot$weights, method = "qr"), silent = TRUE)
+        if (inherits(col_index, "try-error")) {
+          col_index <- try(glm(mod_form, data = data_boot, family = poisson(), 
+                      weights = data_boot$weights), silent = TRUE)
+            if (inherits(col_index, "try-error")) {
+              res <- sum_data[, COL_INDEX := NA]
+              return(list(col_index = res[ , .(BOOTi, M_YEAR, NSITE, NSITE_OBS, COL_INDEX)], site_id = a$SITE_ID ))
+            }
+        }
+     }
+
+    pred_data_boot$fitted <- predict(col_index, newdata = pred_data_boot, type = "response")
+
+    co_index_res <- data.table(pred_data_boot)[order(M_YEAR), sum(fitted)/length(unique(data$SITE_ID)), by = M_YEAR]
+    setnames(co_index_res, "V1", "COL_INDEX"); setkey(co_index_res, M_YEAR)
+    res <- merge(sum_data, co_index_res, all.x = TRUE)[is.na(COL_INDEX), COL_INDEX := 0]
+
+  } else {
+    res <- sum_data[, COL_INDEX := 0]
+  }
+
+  return(list(col_index = res[ , .(BOOTi, M_YEAR, NSITE, NSITE_B, NSITE_OBS, COL_INDEX)],
+                site_id = a$SITE_ID ))
+}
+
+
+#' boot_sample
+#' Generate n bootstrap sample of the monitoring sites to be used for each iteration.
+#' @param data data.table or data.frame Data with all site id.
+#' @param boot_n integer The number of bootstrap samples to be generated.
+#' @return A list with site id and bootstrap indices for n bootstrap sample.
+#' @keywords bootstrap collated index
+#' @seealso \link{impute_count}, \link{collated_index}
+#' @author Reto Schmucki - \email{reto.schmucki@@mail.mcgill.ca}
+#' @import data.table
+#' @export boot_sample
+#'
+
+boot_sample <- function(data, boot_n = 1000){
+
+  site_id <- unique(data[, SITE_ID])
+  boot_n <- boot_n
+  boot_ind <- matrix(NA, nrow = boot_n, ncol = length(site_id))
+
+    for(i in seq_len(boot_n)){
+      boot_ind[i, ] <- sample(seq_len(length(site_id)), replace = TRUE)
+    }
+
+  boot_ind <- list(site_id = site_id, boot_ind = boot_ind)
+  return(boot_ind)
+}
+
+
+#' day_week_summary
+#' Summarize the count(s) per day or week using either the maximum or the average count when multiple counts (visit) are observed.
+#' @param ts_season_count data.table Time-series of butterfly counts for species x over year y over all sites.
+#' @param TimeUnit character The time-step for which the spline should be computed, 'd' day or 'w' week. For TimeUnit week, 'w', we refer to week_day 3 to match a mid-week calendar date.
+#' @param MultiVisit string Function to apply for summarising multiple counts within a time unit, 'max' or 'mean' (default).
+#' @param weekday Integer for selected day of the week for weekly summary, default is 3 (Wednesday). [1-7] where 1 = Monday.
+#' @return data.table Time-series of butterfly counts for species x over year y over all sites, but summarized with the chosen function.
+#' @keywords flight_curve
+#' @seealso \link{flight_curve}
+#' @author Reto Schmucki - \email{reto.schmucki@@mail.mcgill.ca}
+#' @import data.table
+#' @export day_week_summary
+#'
+
+day_week_summary <- function(ts_season_count, MultiVisit, TimeUnit, weekday){
+
+  if(MultiVisit == "mean"){
+            if(TimeUnit == 'd'){
+              ts_season_count[, trimDAYNO := DAY_SINCE - min(DAY_SINCE) + 1, by = M_YEAR]
+              ts_season_count <- ts_season_count[ , .(SPECIES, SITE_ID, YEAR, M_YEAR, MONTH, DAY, WEEK, 
+                                                      WEEK_DAY, WEEK_SINCE, DAY_SINCE, trimDAYNO, 
+                                                      M_SEASON, COMPLT_SEASON, ANCHOR, COUNT)]
+
+              ts_season_count[ , meanCOUNT := ceiling(mean(COUNT, na.rm = TRUE)),
+                                                    by = .(SPECIES, SITE_ID, M_YEAR, DAY_SINCE)][
+                                                        is.nan(meanCOUNT), meanCOUNT := NA]
+
+              ts_season_count_summary <- unique(ts_season_count[, .(SPECIES, SITE_ID, YEAR, M_YEAR, MONTH, DAY, WEEK, 
+                                                                    WEEK_DAY, WEEK_SINCE, DAY_SINCE, trimDAYNO, 
+                                                                    M_SEASON, COMPLT_SEASON, ANCHOR, meanCOUNT)])[, 
+                                                                    COUNT := meanCOUNT][, meanCOUNT := NULL]
+            } else {
+              ts_season_count[, trimWEEKNO := WEEK_SINCE - min(WEEK_SINCE) + 1, by = M_YEAR]
+              ts_season_count <- ts_season_count[, .(SPECIES, SITE_ID, YEAR, M_YEAR, MONTH, DAY, WEEK, 
+                                                        WEEK_DAY, WEEK_SINCE, trimWEEKNO, 
+                                                        M_SEASON, COMPLT_SEASON, ANCHOR, COUNT)]
+
+              ts_season_count[ , meanCOUNT := ceiling(mean(COUNT, na.rm = TRUE)),
+                                                      by = .(SPECIES, SITE_ID, M_YEAR, WEEK_SINCE)][
+                                                        is.nan(meanCOUNT), meanCOUNT := NA]
+
+              ts_season_count_summary <- unique(ts_season_count[WEEK_DAY == weekday, .(SPECIES, SITE_ID, YEAR, M_YEAR, MONTH, DAY, WEEK, 
+                                                                            WEEK_DAY, WEEK_SINCE, trimWEEKNO, 
+                                                                            M_SEASON, COMPLT_SEASON, ANCHOR, meanCOUNT)])[, 
+                                                                            COUNT := meanCOUNT][, meanCOUNT := NULL]
+              # make trimWEEKNO start with 1, it might start with 2 if the selected weekday was not in the first week 
+              ts_season_count_summary[, trimWEEKNO := WEEK_SINCE - min(WEEK_SINCE) + 1, by = M_YEAR]
+            }
+  } else {
+            if(TimeUnit == 'd'){
+
+              ts_season_count[, trimDAYNO := DAY_SINCE - min(DAY_SINCE) + 1, by = M_YEAR]
+              ts_season_count <- ts_season_count[ , .(SPECIES, SITE_ID, YEAR, M_YEAR, MONTH, DAY, WEEK, 
+                                                      WEEK_DAY, WEEK_SINCE, DAY_SINCE, trimDAYNO, 
+                                                      M_SEASON, COMPLT_SEASON, ANCHOR, COUNT)]
+
+              ts_season_count[ , maxCOUNT := suppressWarnings(max(COUNT, na.rm = TRUE)),
+                                                    by = .(SPECIES, SITE_ID, M_YEAR, DAY_SINCE)][
+                                                        maxCOUNT == -Inf, maxCOUNT := NA]
+
+              ts_season_count_summary <- unique(ts_season_count[, .(SPECIES, SITE_ID, YEAR, M_YEAR, MONTH, DAY, WEEK, 
+                                                                    WEEK_DAY, WEEK_SINCE, DAY_SINCE, trimDAYNO, 
+                                                                    M_SEASON, COMPLT_SEASON, ANCHOR, maxCOUNT)])[, 
+                                                                    COUNT := maxCOUNT][, maxCOUNT := NULL]
+            } else {
+                ts_season_count[, trimWEEKNO := WEEK_SINCE - min(WEEK_SINCE) + 1, by = M_YEAR]
+                ts_season_count <- ts_season_count[, .(SPECIES, SITE_ID, YEAR, M_YEAR, MONTH, DAY, WEEK, 
+                                                        WEEK_DAY, WEEK_SINCE, trimWEEKNO, 
+                                                        M_SEASON, COMPLT_SEASON, ANCHOR, COUNT)]
+
+                ts_season_count[ , maxCOUNT := suppressWarnings(max(COUNT, na.rm = TRUE)),
+                                                      by = .(SPECIES, SITE_ID, M_YEAR, WEEK_SINCE)][
+                                                        maxCOUNT == -Inf, maxCOUNT := NA]
+
+                ts_season_count_summary <- ts_season_count[WEEK_DAY == weekday, .(SPECIES, SITE_ID, YEAR, M_YEAR, MONTH, DAY, WEEK, 
+                                                                            WEEK_DAY, WEEK_SINCE, trimWEEKNO, 
+                                                                            M_SEASON, COMPLT_SEASON, ANCHOR, maxCOUNT)][, 
+                                                                            COUNT := maxCOUNT][, maxCOUNT := NULL]
+                # make trimWEEKNO start with 1, it might start with 2 if the selected weekday was not in the first week 
+                ts_season_count_summary[, trimWEEKNO := WEEK_SINCE - min(WEEK_SINCE) + 1, by = M_YEAR]
+            }
+  }
+
+return(ts_season_count_summary)
 }